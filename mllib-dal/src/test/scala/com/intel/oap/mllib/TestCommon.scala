--- conflicted
+++ resolved
@@ -1,14 +1,8 @@
 package com.intel.oap.mllib
 
-<<<<<<< HEAD
-import com.intel.oneapi.dal.table.{Common, HomogenTable, RowAccessor}
-import org.apache.spark.ml.linalg.{DenseMatrix, Vector}
-import org.apache.spark.mllib.linalg.{Vector => OldVector}
-=======
 import org.apache.spark.ml.linalg.Vector
 import org.apache.spark.mllib.linalg.{Vector => OldVector}
 import com.intel.oneapi.dal.table.{Common, HomogenTable}
->>>>>>> ee91e8b5
 
 import scala.io.Source
 
@@ -72,7 +66,6 @@
     }
     arrayDouble
   }
-<<<<<<< HEAD
   def getMatrixFromTable(table: HomogenTable,
                                   device: Common.ComputeDevice): DenseMatrix = {
     val numRows = table.getRowCount.toInt
@@ -85,7 +78,6 @@
     val matrix = new DenseMatrix(numRows, numCols, arrayDouble, isTransposed = true)
 
     matrix
-=======
 
   def getComputeDevice: Common.ComputeDevice = {
     val device = System.getProperty("computeDevice")
@@ -100,6 +92,5 @@
     }
     System.out.println("getDevice : " + computeDevice)
     computeDevice
->>>>>>> ee91e8b5
   }
 }