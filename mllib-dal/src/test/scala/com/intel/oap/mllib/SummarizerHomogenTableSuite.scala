--- conflicted
+++ resolved
@@ -29,11 +29,7 @@
         val expectMin = Array(-9.948613,-9.737347,-9.619284,-9.743521,-9.990568,-9.997300,-9.997706,-9.897363,-9.794658,-9.861839)
         val expectMax = Array(9.900860,9.869278,9.997498,9.868528,9.404993,9.768626,9.910092,9.896053,9.647098,9.971762)
 
-<<<<<<< HEAD
-        val sourceData = TestCommon.readCSV("src/test/resource/data/covcormoments_dense.csv")
-=======
         val sourceData = TestCommon.readCSV("src/test/resources/data/covcormoments_dense.csv")
->>>>>>> 1d1e9176
 
         val dataTable = new HomogenTable(sourceData.length, sourceData(0).length, TestCommon.convertArray(sourceData), Common.ComputeDevice.HOST);
         val summarizerDAL = new SummarizerDALImpl(1, 1)
