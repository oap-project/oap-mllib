--- conflicted
+++ resolved
@@ -17,18 +17,10 @@
 package org.apache.spark.ml
 
 import org.junit.jupiter.api.Assertions.assertArrayEquals
-<<<<<<< HEAD
-
-import com.intel.oap.mllib.OneDAL
-import com.intel.oneapi.dal.table.{Common, HomogenTable}
-import com.intel.oneapi.dal.table.HomogenTable
-import org.apache.spark.SparkContext
-=======
 import com.intel.oap.mllib.OneDAL
 import com.intel.oneapi.dal.table.{Common, HomogenTable}
 import com.intel.oneapi.dal.table.HomogenTable
 import org.apache.spark.{SparkContext, TestCommon}
->>>>>>> 2a044b47
 import org.apache.spark.internal.Logging
 import org.apache.spark.ml.feature.LabeledPoint
 import org.apache.spark.ml.linalg.{Matrices, Vector, Vectors}
@@ -90,11 +82,7 @@
     df.show(10, false)
 
     val mergedata = OneDAL.rddLabeledPointToMergedHomogenTables(df,
-<<<<<<< HEAD
-      "label", "features",1 , getDevice)
-=======
       "label", "features",1 , TestCommon.getComputeDevice)
->>>>>>> 2a044b47
     val results = mergedata.collect()
     val featureTable = new HomogenTable(results(0)._1)
     val labelTable = new HomogenTable(results(0)._2)
@@ -120,11 +108,7 @@
     val rddVectors = df.rdd.map {
       case Row(v: Vector) => v
     }.cache()
-<<<<<<< HEAD
-    val result = OneDAL.rddVectorToMergedHomogenTables(rddVectors, 1, getDevice)
-=======
     val result = OneDAL.rddVectorToMergedHomogenTables(rddVectors, 1, TestCommon.getComputeDevice)
->>>>>>> 2a044b47
 
     val tableAddr = result.collect()
     val table = new HomogenTable(tableAddr(0))
@@ -149,23 +133,5 @@
       LabeledPoint(y, Vectors.dense(x))
     }
     data
-<<<<<<< HEAD
-  }
-
-  private def getDevice: Common.ComputeDevice = {
-    val device = System.getProperty("computeDevice")
-    var computeDevice: Common.ComputeDevice = Common.ComputeDevice.HOST
-    if(device != null) {
-      device.toUpperCase match {
-        case "HOST" => computeDevice = Common.ComputeDevice.HOST
-        case "CPU" => computeDevice = Common.ComputeDevice.CPU
-        case "GPU" => computeDevice = Common.ComputeDevice.GPU
-        case _ => "Invalid Device"
-      }
-    }
-    System.out.println("getDevice : " + computeDevice)
-    computeDevice
-=======
->>>>>>> 2a044b47
   }
 }