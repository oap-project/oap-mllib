--- conflicted
+++ resolved
@@ -59,13 +59,6 @@
         loadFromJar(subDir, "libmpi.so.12");
         loadFromJar(subDir, "libccl.so");
         loadFromJar(subDir, "libsockets-fi.so");
-<<<<<<< HEAD
-        loadFromJar(subDir, "libccl_atl_ofi.so");
-
-        //loadFromJar(subDir, "libtbbmalloc.so.2");
-        //loadFromJar(subDir, "libtbb.so.2");
-=======
->>>>>>> 318cae17
     }
 
     /**
