--- conflicted
+++ resolved
@@ -1,40 +1,24 @@
 package com.intel.oneapi.dal.table;
 
 public class Common {
-<<<<<<< HEAD
     public enum FeatureType {
-        nominal, ordinal, interval, ratio ;
-=======
-    enum FeatureType {
         NOMINAL, ORDINAL, INTERVAL, RATIO;
->>>>>>> 287bccd7
         private static final FeatureType[] values = values();
         public static FeatureType get(int ordinal) {
             return values[ordinal];
         }
     }
-<<<<<<< HEAD
     public enum DataLayout {
-        unknown, row_major, column_major;
-=======
-    enum DataLayout {
         UNKNOW, ROWMAJOR, COLUMNMAJOR;
->>>>>>> 287bccd7
         private static final DataLayout[] values = values();
         public static DataLayout get(int ordinal) {
             return values[ordinal];
         }
 
     }
-<<<<<<< HEAD
     public enum DataType {
-        int8, int16, int32, int64, uint8,
-        uint16, uint32, uint64, float32, float64, bfloat16;
-=======
-    enum DataType {
         INT8, INT16, INT32, INT64, UINT8,
         UINT16, UINT32, UINT64, FLOAT32, FLOAT64, BFLOAT16;
->>>>>>> 287bccd7
         private static final DataType[] values = values();
         public static DataType get(int ordinal) {
 
