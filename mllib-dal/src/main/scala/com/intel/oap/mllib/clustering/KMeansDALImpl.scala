--- conflicted
+++ resolved
@@ -40,28 +40,17 @@
     val sparkContext = data.sparkContext
     val useDevice = sparkContext.getConf.get("spark.oap.mllib.device", Utils.DefaultComputeDevice)
     val computeDevice = Common.ComputeDevice.getDeviceByName(useDevice)
-<<<<<<< HEAD
-    val coalescedTables = OneDAL.rddVectorToMergedHomogenTables(data, executorNum, computeDevice)
-=======
     val coalescedTables = if (useDevice == "GPU") {
       OneDAL.rddVectorToMergedHomogenTables(data, executorNum, computeDevice)
     } else {
       OneDAL.rddVectorToMergedTables(data, executorNum)
     }
 
->>>>>>> 2a044b47
     val kvsIPPort = getOneCCLIPPort(coalescedTables)
     val results = coalescedTables.mapPartitionsWithIndex { (rank, table) =>
       var cCentroids = 0L
       val result = new KMeansResult()
       val tableArr = table.next()
-<<<<<<< HEAD
-      OneCCL.initDpcpp()
-      val initCentroids = OneDAL.makeHomogenTable(centers, computeDevice)
-      cCentroids = cKMeansOneapiComputeWithInitCenters(
-        tableArr,
-        initCentroids.getcObejct(),
-=======
       val initCentroids = if (useDevice == "GPU") {
         OneCCL.initDpcpp()
         OneDAL.makeHomogenTable(centers, computeDevice).getcObejct()
@@ -72,15 +61,11 @@
       cCentroids = cKMeansOneapiComputeWithInitCenters(
         tableArr,
         initCentroids,
->>>>>>> 2a044b47
         nClusters,
         tolerance,
         maxIterations,
         executorNum,
-<<<<<<< HEAD
-=======
         executorCores,
->>>>>>> 2a044b47
         computeDevice.ordinal(),
         rank,
         kvsIPPort,
@@ -89,10 +74,6 @@
 
       val ret = if (rank == 0) {
           assert(cCentroids != 0)
-<<<<<<< HEAD
-          val centerVectors = OneDAL.homogenTableToVectors(OneDAL.makeHomogenTable(cCentroids),
-            computeDevice)
-=======
           val centerVectors = if (useDevice == "GPU") {
             OneDAL.homogenTableToVectors(OneDAL.makeHomogenTable(cCentroids),
               computeDevice)
@@ -100,17 +81,13 @@
             OneDAL.numericTableToVectors(OneDAL.makeNumericTable(cCentroids))
           }
 
->>>>>>> 2a044b47
           Iterator((centerVectors, result.totalCost, result.iterationNum))
         } else {
           Iterator.empty
         }
-<<<<<<< HEAD
-=======
       if (useDevice == "CPU") {
         OneCCL.cleanup()
       }
->>>>>>> 2a044b47
       ret
     }.collect()
 
@@ -137,20 +114,13 @@
     parentModel
   }
 
-<<<<<<< HEAD
-  @native private[mllib] def cKMeansOneapiComputeWithInitCenters(data: Long, centers: Long,
-=======
   @native private[mllib] def cKMeansOneapiComputeWithInitCenters(data: Long,
                                                        centers: Long,
->>>>>>> 2a044b47
                                                        clusterNum: Int,
                                                        tolerance: Double,
                                                        iterationNum: Int,
                                                        executorNum: Int,
-<<<<<<< HEAD
-=======
                                                        executorCores: Int,
->>>>>>> 2a044b47
                                                        computeDeviceOrdinal: Int,
                                                        rankId: Int,
                                                        ipPort: String,
