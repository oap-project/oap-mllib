/*
 * Copyright 2020 Intel Corporation
 *
 * Licensed under the Apache License, Version 2.0 (the "License");
 * you may not use this file except in compliance with the License.
 * You may obtain a copy of the License at
 *
 *     http://www.apache.org/licenses/LICENSE-2.0
 *
 * Unless required by applicable law or agreed to in writing, software
 * distributed under the License is distributed on an "AS IS" BASIS,
 * WITHOUT WARRANTIES OR CONDITIONS OF ANY KIND, either express or implied.
 * See the License for the specific language governing permissions and
 * limitations under the License.
 */

package com.intel.oap.mllib.stat

import com.intel.oap.mllib.Utils.getOneCCLIPPort
import com.intel.oap.mllib.{OneCCL, OneDAL, Utils}
import com.intel.oneapi.dal.table.Common
import org.apache.spark.TaskContext
import org.apache.spark.internal.Logging
import org.apache.spark.ml.linalg.{Matrix, Vector}
import org.apache.spark.rdd.RDD

class CorrelationDALImpl(
                          val executorNum: Int,
                          val executorCores: Int)
  extends Serializable with Logging {

  def computeCorrelationMatrix(data: RDD[Vector]): Matrix = {
    val sparkContext = data.sparkContext
    val useDevice = sparkContext.getConf.get("spark.oap.mllib.device", Utils.DefaultComputeDevice)
    val computeDevice = Common.ComputeDevice.getDeviceByName(useDevice)
<<<<<<< HEAD
    val coalescedTables = OneDAL.coalesceToHomogenTables(data, executorNum, computeDevice)
=======
    val coalescedTables = if (useDevice == "GPU") {
      OneDAL.rddVectorToMergedHomogenTables(data, executorNum,
        computeDevice)
    } else {
      OneDAL.rddVectorToMergedTables(data, executorNum)
    }
>>>>>>> 2a044b47
    val kvsIPPort = getOneCCLIPPort(coalescedTables)

    val results = coalescedTables.mapPartitionsWithIndex { (rank, table) =>

      val tableArr = table.next()
<<<<<<< HEAD
      OneCCL.initDpcpp()
=======
      if (useDevice == "GPU") {
        OneCCL.initDpcpp()
      } else {
        OneCCL.init(executorNum, rank, kvsIPPort)
      }
>>>>>>> 2a044b47

      val computeStartTime = System.nanoTime()

      val result = new CorrelationResult()
      cCorrelationTrainDAL(
        tableArr,
        executorNum,
<<<<<<< HEAD
=======
        executorCores,
>>>>>>> 2a044b47
        computeDevice.ordinal(),
        rank,
        kvsIPPort,
        result
      )

      val computeEndTime = System.nanoTime()

      val durationCompute = (computeEndTime - computeStartTime).toDouble / 1E9

      logInfo(s"CorrelationDAL compute took ${durationCompute} secs")

      val ret = if (rank == 0) {
        val convResultStartTime = System.nanoTime()
<<<<<<< HEAD
        val correlationNumericTable = OneDAL.homogenTableToMatrix(OneDAL.makeHomogenTable(result.correlationNumericTable),
             computeDevice)

=======
        val correlationNumericTable = if (useDevice == "GPU") {
          OneDAL.homogenTableToMatrix(OneDAL.makeHomogenTable(result.correlationNumericTable),
            computeDevice)
        } else {
          OneDAL.numericTableToMatrix(OneDAL.makeNumericTable(result.correlationNumericTable))
        }
>>>>>>> 2a044b47
        val convResultEndTime = System.nanoTime()

        val durationCovResult = (convResultEndTime - convResultStartTime).toDouble / 1E9

        logInfo(s"CorrelationDAL result conversion took ${durationCovResult} secs")

        Iterator(correlationNumericTable)
      } else {
        Iterator.empty
      }
<<<<<<< HEAD

=======
      if (useDevice == "CPU") {
        OneCCL.cleanup()
      }
>>>>>>> 2a044b47
      ret
    }.collect()

    // Make sure there is only one result from rank 0
    assert(results.length == 1)

    val correlationMatrix = results(0)

    correlationMatrix
  }


  @native private[mllib] def cCorrelationTrainDAL(data: Long,
                                           executorNum: Int,
<<<<<<< HEAD
=======
                                           executorCores: Int,
>>>>>>> 2a044b47
                                           computeDeviceOrdinal: Int,
                                           rankId: Int,
                                           ipPort: String,
                                           result: CorrelationResult): Long
}<|MERGE_RESOLUTION|>--- conflicted
+++ resolved
@@ -33,30 +33,22 @@
     val sparkContext = data.sparkContext
     val useDevice = sparkContext.getConf.get("spark.oap.mllib.device", Utils.DefaultComputeDevice)
     val computeDevice = Common.ComputeDevice.getDeviceByName(useDevice)
-<<<<<<< HEAD
-    val coalescedTables = OneDAL.coalesceToHomogenTables(data, executorNum, computeDevice)
-=======
     val coalescedTables = if (useDevice == "GPU") {
       OneDAL.rddVectorToMergedHomogenTables(data, executorNum,
         computeDevice)
     } else {
       OneDAL.rddVectorToMergedTables(data, executorNum)
     }
->>>>>>> 2a044b47
     val kvsIPPort = getOneCCLIPPort(coalescedTables)
 
     val results = coalescedTables.mapPartitionsWithIndex { (rank, table) =>
 
       val tableArr = table.next()
-<<<<<<< HEAD
-      OneCCL.initDpcpp()
-=======
       if (useDevice == "GPU") {
         OneCCL.initDpcpp()
       } else {
         OneCCL.init(executorNum, rank, kvsIPPort)
       }
->>>>>>> 2a044b47
 
       val computeStartTime = System.nanoTime()
 
@@ -64,10 +56,7 @@
       cCorrelationTrainDAL(
         tableArr,
         executorNum,
-<<<<<<< HEAD
-=======
         executorCores,
->>>>>>> 2a044b47
         computeDevice.ordinal(),
         rank,
         kvsIPPort,
@@ -82,18 +71,12 @@
 
       val ret = if (rank == 0) {
         val convResultStartTime = System.nanoTime()
-<<<<<<< HEAD
-        val correlationNumericTable = OneDAL.homogenTableToMatrix(OneDAL.makeHomogenTable(result.correlationNumericTable),
-             computeDevice)
-
-=======
         val correlationNumericTable = if (useDevice == "GPU") {
           OneDAL.homogenTableToMatrix(OneDAL.makeHomogenTable(result.correlationNumericTable),
             computeDevice)
         } else {
           OneDAL.numericTableToMatrix(OneDAL.makeNumericTable(result.correlationNumericTable))
         }
->>>>>>> 2a044b47
         val convResultEndTime = System.nanoTime()
 
         val durationCovResult = (convResultEndTime - convResultStartTime).toDouble / 1E9
@@ -104,13 +87,9 @@
       } else {
         Iterator.empty
       }
-<<<<<<< HEAD
-
-=======
       if (useDevice == "CPU") {
         OneCCL.cleanup()
       }
->>>>>>> 2a044b47
       ret
     }.collect()
 
@@ -125,10 +104,7 @@
 
   @native private[mllib] def cCorrelationTrainDAL(data: Long,
                                            executorNum: Int,
-<<<<<<< HEAD
-=======
                                            executorCores: Int,
->>>>>>> 2a044b47
                                            computeDeviceOrdinal: Int,
                                            rankId: Int,
                                            ipPort: String,
