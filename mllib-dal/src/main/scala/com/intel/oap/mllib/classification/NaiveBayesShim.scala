--- conflicted
+++ resolved
@@ -16,6 +16,8 @@
 
 package com.intel.oap.mllib.classification
 
+import com.intel.oap.mllib.Utils
+
 import org.apache.spark.internal.Logging
 import org.apache.spark.ml.classification.NaiveBayesModel
 import org.apache.spark.ml.classification.spark321.{NaiveBayes => NaiveBayesSpark321}
@@ -31,22 +33,9 @@
 object NaiveBayesShim extends Logging {
   def create(uid: String): NaiveBayesShim = {
     logInfo(s"Loading NaiveBayes for Spark $SPARK_VERSION")
-<<<<<<< HEAD
-    val shim = SPARK_VERSION match {
+
+    val shim = Utils.getSparkVersion() match {
       case "3.1.1" | "3.1.2" | "3.1.3" | "3.2.0" | "3.2.1" => new NaiveBayesSpark321(uid)
-=======
-    // For example: CHD spark version was 3.1.1.3.1.7290.5-2.
-    // Intercepting the third decimal point is the spark version.
-    val array = SPARK_VERSION.split("\\.")
-    val sparkVersion = if (array.size > 3) {
-      val version = array.take(3).mkString(".")
-      version
-    } else {
-      SPARK_VERSION
-    }
-    val shim = sparkVersion match {
-      case "3.1.1" | "3.1.2" | "3.2.0" => new NaiveBayesSpark320(uid)
->>>>>>> 8d1b7009
       case _ => throw new SparkException(s"Unsupported Spark version $SPARK_VERSION")
     }
     shim
