/*
 * Copyright 2020 Intel Corporation
 *
 * Licensed under the Apache License, Version 2.0 (the "License");
 * you may not use this file except in compliance with the License.
 * You may obtain a copy of the License at
 *
 *     http://www.apache.org/licenses/LICENSE-2.0
 *
 * Unless required by applicable law or agreed to in writing, software
 * distributed under the License is distributed on an "AS IS" BASIS,
 * WITHOUT WARRANTIES OR CONDITIONS OF ANY KIND, either express or implied.
 * See the License for the specific language governing permissions and
 * limitations under the License.
 */

package com.intel.oap.mllib.recommendation

import org.apache.spark.internal.Logging
import org.apache.spark.ml.recommendation.ALS.Rating
<<<<<<< HEAD
import org.apache.spark.ml.recommendation.spark313.{ALS => ALSSpark313}
import org.apache.spark.ml.recommendation.spark320.{ALS => ALSSpark320}
=======
import org.apache.spark.ml.recommendation.spark312.{ALS => ALSSpark312}
import org.apache.spark.ml.recommendation.spark321.{ALS => ALSSpark321}
>>>>>>> a347bce4
import org.apache.spark.rdd.RDD
import org.apache.spark.storage.StorageLevel
import org.apache.spark.{SPARK_VERSION, SparkException}

import scala.reflect.ClassTag

trait ALSShim extends Serializable with Logging {
  def train[ID: ClassTag]( // scalastyle:ignore
    ratings: RDD[Rating[ID]],
    rank: Int,
    numUserBlocks: Int,
    numItemBlocks: Int,
    maxIter: Int,
    regParam: Double,
    implicitPrefs: Boolean,
    alpha: Double,
    nonnegative: Boolean,
    intermediateRDDStorageLevel: StorageLevel,
    finalRDDStorageLevel: StorageLevel,
    checkpointInterval: Int,
    seed: Long)(implicit ord: Ordering[ID]): (RDD[(ID, Array[Float])], RDD[(ID, Array[Float])])
}

object ALSShim extends Logging {
  def create(): ALSShim = {
    logInfo(s"Loading ALS for Spark $SPARK_VERSION")
    val als = SPARK_VERSION match {
<<<<<<< HEAD
      case "3.1.1" | "3.1.2" | "3.1.3" => new ALSSpark313()
      case "3.2.0" => new ALSSpark320()
=======
      case "3.1.1" | "3.1.2" => new ALSSpark312()
      case "3.2.0" | "3.2.1" => new ALSSpark321()
>>>>>>> a347bce4
      case _ => throw new SparkException(s"Unsupported Spark version $SPARK_VERSION")
    }
    als
  }
}<|MERGE_RESOLUTION|>--- conflicted
+++ resolved
@@ -18,13 +18,8 @@
 
 import org.apache.spark.internal.Logging
 import org.apache.spark.ml.recommendation.ALS.Rating
-<<<<<<< HEAD
 import org.apache.spark.ml.recommendation.spark313.{ALS => ALSSpark313}
-import org.apache.spark.ml.recommendation.spark320.{ALS => ALSSpark320}
-=======
-import org.apache.spark.ml.recommendation.spark312.{ALS => ALSSpark312}
 import org.apache.spark.ml.recommendation.spark321.{ALS => ALSSpark321}
->>>>>>> a347bce4
 import org.apache.spark.rdd.RDD
 import org.apache.spark.storage.StorageLevel
 import org.apache.spark.{SPARK_VERSION, SparkException}
@@ -52,13 +47,8 @@
   def create(): ALSShim = {
     logInfo(s"Loading ALS for Spark $SPARK_VERSION")
     val als = SPARK_VERSION match {
-<<<<<<< HEAD
       case "3.1.1" | "3.1.2" | "3.1.3" => new ALSSpark313()
-      case "3.2.0" => new ALSSpark320()
-=======
-      case "3.1.1" | "3.1.2" => new ALSSpark312()
       case "3.2.0" | "3.2.1" => new ALSSpark321()
->>>>>>> a347bce4
       case _ => throw new SparkException(s"Unsupported Spark version $SPARK_VERSION")
     }
     als
