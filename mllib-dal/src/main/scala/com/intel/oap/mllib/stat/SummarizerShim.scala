/*
 * Copyright 2020 Intel Corporation
 *
 * Licensed under the Apache License, Version 2.0 (the "License");
 * you may not use this file except in compliance with the License.
 * You may obtain a copy of the License at
 *
 *     http://www.apache.org/licenses/LICENSE-2.0
 *
 * Unless required by applicable law or agreed to in writing, software
 * distributed under the License is distributed on an "AS IS" BASIS,
 * WITHOUT WARRANTIES OR CONDITIONS OF ANY KIND, either express or implied.
 * See the License for the specific language governing permissions and
 * limitations under the License.
 */

package com.intel.oap.mllib.stat

import org.apache.spark.{SPARK_VERSION, SparkException}
import org.apache.spark.internal.Logging
import org.apache.spark.mllib.linalg.Vector
import org.apache.spark.mllib.stat.MultivariateStatisticalSummary
import org.apache.spark.rdd.RDD
import org.apache.spark.sql.{DataFrame, Dataset}

import org.apache.spark.mllib.stat.spark321.{Statistics => SummarizerSpark321 }

trait SummarizerShim extends Serializable with Logging {
  def colStats(X: RDD[Vector]): MultivariateStatisticalSummary

  }

object SummarizerShim extends Logging {
  def create(): SummarizerShim = {
    logInfo(s"Loading Summarizer for Spark $SPARK_VERSION")
    val summarizer = SPARK_VERSION match {
<<<<<<< HEAD
      case "3.1.1" | "3.1.2" | "3.1.3" | "3.2.0" => new SummarizerSpark320()
=======
      case "3.1.1" | "3.1.2" | "3.2.0" | "3.2.1" => new SummarizerSpark321()
>>>>>>> a347bce4
      case _ => throw new SparkException(s"Unsupported Spark version $SPARK_VERSION")
    }
    summarizer
  }
}<|MERGE_RESOLUTION|>--- conflicted
+++ resolved
@@ -34,11 +34,7 @@
   def create(): SummarizerShim = {
     logInfo(s"Loading Summarizer for Spark $SPARK_VERSION")
     val summarizer = SPARK_VERSION match {
-<<<<<<< HEAD
-      case "3.1.1" | "3.1.2" | "3.1.3" | "3.2.0" => new SummarizerSpark320()
-=======
-      case "3.1.1" | "3.1.2" | "3.2.0" | "3.2.1" => new SummarizerSpark321()
->>>>>>> a347bce4
+      case "3.1.1" | "3.1.2" | "3.1.3" | "3.2.0" | "3.2.1" => new SummarizerSpark321()
       case _ => throw new SparkException(s"Unsupported Spark version $SPARK_VERSION")
     }
     summarizer
