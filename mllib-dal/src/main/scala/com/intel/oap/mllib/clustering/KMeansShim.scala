/*
 * Copyright 2020 Intel Corporation
 *
 * Licensed under the Apache License, Version 2.0 (the "License");
 * you may not use this file except in compliance with the License.
 * You may obtain a copy of the License at
 *
 *     http://www.apache.org/licenses/LICENSE-2.0
 *
 * Unless required by applicable law or agreed to in writing, software
 * distributed under the License is distributed on an "AS IS" BASIS,
 * WITHOUT WARRANTIES OR CONDITIONS OF ANY KIND, either express or implied.
 * See the License for the specific language governing permissions and
 * limitations under the License.
 */

package com.intel.oap.mllib.clustering

import org.apache.spark.internal.Logging
import org.apache.spark.ml.clustering.{KMeans, KMeansModel}
import org.apache.spark.ml.clustering.spark321.{KMeans => KMeansSpark321}
import org.apache.spark.ml.param.ParamMap
import org.apache.spark.sql.Dataset
import org.apache.spark.{SPARK_VERSION, SparkException}

trait KMeansShim extends Logging {
  def initShim(params: ParamMap): Unit
  def fit(dataset: Dataset[_]): KMeansModel
}

object KMeansShim extends Logging {
  def create(uid: String): KMeansShim = {
    logInfo(s"Loading KMeans for Spark $SPARK_VERSION")
    val kmeans = SPARK_VERSION match {
<<<<<<< HEAD
      case "3.1.1" | "3.1.2" | "3.1.3" | "3.2.0" => new KMeansSpark320(uid)
=======
      case "3.1.1" | "3.1.2" | "3.2.0" | "3.2.1" => new KMeansSpark321(uid)
>>>>>>> a347bce4
      case _ => throw new SparkException(s"Unsupported Spark version $SPARK_VERSION")
    }
    kmeans
  }
}<|MERGE_RESOLUTION|>--- conflicted
+++ resolved
@@ -32,11 +32,7 @@
   def create(uid: String): KMeansShim = {
     logInfo(s"Loading KMeans for Spark $SPARK_VERSION")
     val kmeans = SPARK_VERSION match {
-<<<<<<< HEAD
-      case "3.1.1" | "3.1.2" | "3.1.3" | "3.2.0" => new KMeansSpark320(uid)
-=======
-      case "3.1.1" | "3.1.2" | "3.2.0" | "3.2.1" => new KMeansSpark321(uid)
->>>>>>> a347bce4
+      case "3.1.1" | "3.1.2" | "3.1.3" | "3.2.0" | "3.2.1" => new KMeansSpark321(uid)
       case _ => throw new SparkException(s"Unsupported Spark version $SPARK_VERSION")
     }
     kmeans
