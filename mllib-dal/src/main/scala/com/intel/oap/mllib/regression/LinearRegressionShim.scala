--- conflicted
+++ resolved
@@ -19,13 +19,8 @@
 import org.apache.spark.internal.Logging
 import org.apache.spark.ml.param.ParamMap
 import org.apache.spark.ml.regression.LinearRegressionModel
-<<<<<<< HEAD
 import org.apache.spark.ml.regression.spark313.{LinearRegression => LinearRegressionSpark313}
-import org.apache.spark.ml.regression.spark320.{LinearRegression => LinearRegressionSpark320}
-=======
-import org.apache.spark.ml.regression.spark312.{LinearRegression => LinearRegressionSpark312}
 import org.apache.spark.ml.regression.spark321.{LinearRegression => LinearRegressionSpark321}
->>>>>>> a347bce4
 import org.apache.spark.sql.Dataset
 import org.apache.spark.{SPARK_VERSION, SparkException}
 
@@ -38,13 +33,8 @@
   def create(uid: String): LinearRegressionShim = {
     logInfo(s"Loading ALS for Spark $SPARK_VERSION")
     val linearRegression = SPARK_VERSION match {
-<<<<<<< HEAD
       case "3.1.1" | "3.1.2" | "3.1.3" => new LinearRegressionSpark313(uid)
-      case "3.2.0" => new LinearRegressionSpark320(uid)
-=======
-      case "3.1.1" | "3.1.2" => new LinearRegressionSpark312(uid)
       case "3.2.0" | "3.2.1" => new LinearRegressionSpark321(uid)
->>>>>>> a347bce4
       case _ => throw new SparkException(s"Unsupported Spark version $SPARK_VERSION")
     }
     linearRegression
