/*
 * Copyright 2020 Intel Corporation
 *
 * Licensed under the Apache License, Version 2.0 (the "License");
 * you may not use this file except in compliance with the License.
 * You may obtain a copy of the License at
 *
 *     http://www.apache.org/licenses/LICENSE-2.0
 *
 * Unless required by applicable law or agreed to in writing, software
 * distributed under the License is distributed on an "AS IS" BASIS,
 * WITHOUT WARRANTIES OR CONDITIONS OF ANY KIND, either express or implied.
 * See the License for the specific language governing permissions and
 * limitations under the License.
 */

package com.intel.oap.mllib.stat

import com.intel.oap.mllib.{OneCCL, OneDAL, Utils}
import org.apache.spark.TaskContext
import org.apache.spark.internal.Logging
import org.apache.spark.ml.linalg.Vector
import org.apache.spark.mllib.linalg.{Vectors => OldVectors}
import org.apache.spark.mllib.stat.{MultivariateStatisticalDALSummary, MultivariateStatisticalSummary => Summary}
import org.apache.spark.rdd.RDD
import com.intel.oap.mllib.Utils.getOneCCLIPPort
import com.intel.oneapi.dal.table.Common

class SummarizerDALImpl(val executorNum: Int,
                        val executorCores: Int)
  extends Serializable with Logging {

  def computeSummarizerMatrix(data: RDD[Vector]): Summary = {
    val sparkContext = data.sparkContext
    val useDevice = sparkContext.getConf.get("spark.oap.mllib.device", Utils.DefaultComputeDevice)
    val computeDevice = Common.ComputeDevice.getDeviceByName(useDevice)
<<<<<<< HEAD
    val coalescedTables = OneDAL.rddVectorToMergedHomogenTables(data, executorNum, computeDevice)
=======
    val coalescedTables = if (useDevice == "GPU") {
      OneDAL.rddVectorToMergedHomogenTables(data, executorNum,
        computeDevice)
    } else {
      OneDAL.rddVectorToMergedTables(data, executorNum)
    }
>>>>>>> 2a044b47
    val kvsIPPort = getOneCCLIPPort(data)

    val results = coalescedTables.mapPartitionsWithIndex { (rank, table) =>
      val tableArr = table.next()
<<<<<<< HEAD
      OneCCL.init(executorNum, rank, kvsIPPort)
=======
      if (useDevice == "GPU") {
        OneCCL.initDpcpp()
      } else {
        OneCCL.init(executorNum, rank, kvsIPPort)
      }
>>>>>>> 2a044b47

      val computeStartTime = System.nanoTime()

      val result = new SummarizerResult()
      cSummarizerTrainDAL(
        tableArr,
        executorNum,
<<<<<<< HEAD
=======
        executorCores,
>>>>>>> 2a044b47
        computeDevice.ordinal(),
        rank,
        kvsIPPort,
        result
      )

      val computeEndTime = System.nanoTime()

      val durationCompute = (computeEndTime - computeStartTime).toDouble / 1E9

      logInfo(s"SummarizerDAL compute took ${durationCompute} secs")

      val ret = if (rank == 0) {

        val convResultStartTime = System.nanoTime()
<<<<<<< HEAD
        val meanVector = OneDAL.homogenTable1xNToVector(
          OneDAL.makeHomogenTable(result.meanNumericTable), computeDevice)
        val varianceVector = OneDAL.homogenTable1xNToVector(
          OneDAL.makeHomogenTable(result.varianceNumericTable), computeDevice)
        val maxVector = OneDAL.homogenTable1xNToVector(
          OneDAL.makeHomogenTable(result.maximumNumericTable), computeDevice)
        val minVector = OneDAL.homogenTable1xNToVector(
          OneDAL.makeHomogenTable(result.minimumNumericTable), computeDevice)
=======
        val meanVector = if (useDevice == "GPU") {
          OneDAL.homogenTable1xNToVector(
            OneDAL.makeHomogenTable(result.meanNumericTable), computeDevice)
        } else {
          OneDAL.numericTable1xNToVector(
            OneDAL.makeNumericTable(result.meanNumericTable))
        }
        val varianceVector = if (useDevice == "GPU") {
          OneDAL.homogenTable1xNToVector(
            OneDAL.makeHomogenTable(result.varianceNumericTable), computeDevice)
        } else {
          OneDAL.numericTable1xNToVector(
            OneDAL.makeNumericTable(result.varianceNumericTable))
        }
        val maxVector = if (useDevice == "GPU") {
          OneDAL.homogenTable1xNToVector(
            OneDAL.makeHomogenTable(result.maximumNumericTable), computeDevice)
        } else {
          OneDAL.numericTable1xNToVector(
            OneDAL.makeNumericTable(result.maximumNumericTable))
        }
        val minVector = if (useDevice == "GPU") {
          OneDAL.homogenTable1xNToVector(
            OneDAL.makeHomogenTable(result.minimumNumericTable), computeDevice)
        } else {
          OneDAL.numericTable1xNToVector(
            OneDAL.makeNumericTable(result.minimumNumericTable))
        }
>>>>>>> 2a044b47

        val convResultEndTime = System.nanoTime()

        val durationCovResult = (convResultEndTime - convResultStartTime).toDouble / 1E9

        logInfo(s"SummarizerDAL result conversion took ${durationCovResult} secs")

        Iterator((meanVector, varianceVector, maxVector, minVector))
      } else {
        Iterator.empty
      }
<<<<<<< HEAD

=======
      if (useDevice == "CPU") {
        OneCCL.cleanup()
      }
>>>>>>> 2a044b47
      ret
    }.collect()

    // Make sure there is only one result from rank 0
    assert(results.length == 1)

    val meanVector = results(0)._1
    val varianceVector = results(0)._2
    val maxVector = results(0)._3
    val minVector = results(0)._4

    val summary = new MultivariateStatisticalDALSummary(OldVectors.fromML(meanVector),
                                                        OldVectors.fromML(varianceVector),
                                                        OldVectors.fromML(maxVector),
                                                        OldVectors.fromML(minVector))

    summary
  }

  @native private[mllib] def cSummarizerTrainDAL(data: Long,
<<<<<<< HEAD
                                          executor_num: Int,
=======
                                          executorNum: Int,
                                          executorCores: Int,
>>>>>>> 2a044b47
                                          computeDeviceOrdinal: Int,
                                          rankId: Int,
                                          ipPort: String,
                                          result: SummarizerResult): Long
}<|MERGE_RESOLUTION|>--- conflicted
+++ resolved
@@ -34,29 +34,21 @@
     val sparkContext = data.sparkContext
     val useDevice = sparkContext.getConf.get("spark.oap.mllib.device", Utils.DefaultComputeDevice)
     val computeDevice = Common.ComputeDevice.getDeviceByName(useDevice)
-<<<<<<< HEAD
-    val coalescedTables = OneDAL.rddVectorToMergedHomogenTables(data, executorNum, computeDevice)
-=======
     val coalescedTables = if (useDevice == "GPU") {
       OneDAL.rddVectorToMergedHomogenTables(data, executorNum,
         computeDevice)
     } else {
       OneDAL.rddVectorToMergedTables(data, executorNum)
     }
->>>>>>> 2a044b47
     val kvsIPPort = getOneCCLIPPort(data)
 
     val results = coalescedTables.mapPartitionsWithIndex { (rank, table) =>
       val tableArr = table.next()
-<<<<<<< HEAD
-      OneCCL.init(executorNum, rank, kvsIPPort)
-=======
       if (useDevice == "GPU") {
         OneCCL.initDpcpp()
       } else {
         OneCCL.init(executorNum, rank, kvsIPPort)
       }
->>>>>>> 2a044b47
 
       val computeStartTime = System.nanoTime()
 
@@ -64,10 +56,7 @@
       cSummarizerTrainDAL(
         tableArr,
         executorNum,
-<<<<<<< HEAD
-=======
         executorCores,
->>>>>>> 2a044b47
         computeDevice.ordinal(),
         rank,
         kvsIPPort,
@@ -83,16 +72,6 @@
       val ret = if (rank == 0) {
 
         val convResultStartTime = System.nanoTime()
-<<<<<<< HEAD
-        val meanVector = OneDAL.homogenTable1xNToVector(
-          OneDAL.makeHomogenTable(result.meanNumericTable), computeDevice)
-        val varianceVector = OneDAL.homogenTable1xNToVector(
-          OneDAL.makeHomogenTable(result.varianceNumericTable), computeDevice)
-        val maxVector = OneDAL.homogenTable1xNToVector(
-          OneDAL.makeHomogenTable(result.maximumNumericTable), computeDevice)
-        val minVector = OneDAL.homogenTable1xNToVector(
-          OneDAL.makeHomogenTable(result.minimumNumericTable), computeDevice)
-=======
         val meanVector = if (useDevice == "GPU") {
           OneDAL.homogenTable1xNToVector(
             OneDAL.makeHomogenTable(result.meanNumericTable), computeDevice)
@@ -121,7 +100,6 @@
           OneDAL.numericTable1xNToVector(
             OneDAL.makeNumericTable(result.minimumNumericTable))
         }
->>>>>>> 2a044b47
 
         val convResultEndTime = System.nanoTime()
 
@@ -133,13 +111,9 @@
       } else {
         Iterator.empty
       }
-<<<<<<< HEAD
-
-=======
       if (useDevice == "CPU") {
         OneCCL.cleanup()
       }
->>>>>>> 2a044b47
       ret
     }.collect()
 
@@ -160,12 +134,8 @@
   }
 
   @native private[mllib] def cSummarizerTrainDAL(data: Long,
-<<<<<<< HEAD
-                                          executor_num: Int,
-=======
                                           executorNum: Int,
                                           executorCores: Int,
->>>>>>> 2a044b47
                                           computeDeviceOrdinal: Int,
                                           rankId: Int,
                                           ipPort: String,
