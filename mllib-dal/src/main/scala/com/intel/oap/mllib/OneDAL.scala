/*
 * Copyright 2020 Intel Corporation
 *
 * Licensed under the Apache License, Version 2.0 (the "License");
 * you may not use this file except in compliance with the License.
 * You may obtain a copy of the License at
 *
 *     http://www.apache.org/licenses/LICENSE-2.0
 *
 * Unless required by applicable law or agreed to in writing, software
 * distributed under the License is distributed on an "AS IS" BASIS,
 * WITHOUT WARRANTIES OR CONDITIONS OF ANY KIND, either express or implied.
 * See the License for the specific language governing permissions and
 * limitations under the License.
 */

package com.intel.oap.mllib

import com.intel.daal.data_management.data.{CSRNumericTable, HomogenNumericTable, NumericTable, RowMergedNumericTable, Matrix => DALMatrix}
import com.intel.daal.services.DaalContext
import org.apache.spark.SparkContext
import org.apache.spark.ml.linalg.{DenseMatrix, DenseVector, Matrix, SparseVector, Vector, Vectors}
import org.apache.spark.mllib.linalg.{DenseMatrix => OldDenseMatrix, Matrix => OldMatrix, Vector => OldVector}
import org.apache.spark.rdd.{ExecutorInProcessCoalescePartitioner, RDD}
import org.apache.spark.sql.{Dataset, Row, SparkSession}
import org.apache.spark.storage.StorageLevel
import java.lang
import java.nio.DoubleBuffer
import java.util.logging.{Level, Logger}

import com.intel.oneapi.dal.table.Common.ComputeDevice
import com.intel.oneapi.dal.table.{ColumnAccessor, Common, HomogenTable, RowAccessor}

import scala.collection.mutable.ArrayBuffer

import com.intel.daal.data_management.data.{
  CSRNumericTable,
  HomogenNumericTable,
  Matrix => DALMatrix,
  NumericTable,
  RowMergedNumericTable
}
import com.intel.daal.services.DaalContext
import com.intel.oneapi.dal.table.{ColumnAccessor, Common, HomogenTable, RowAccessor}

import org.apache.spark.ml.linalg.{
  DenseMatrix,
  DenseVector,
  Matrix,
  SparseVector,
  Vector,
  Vectors
}
import org.apache.spark.mllib.linalg.{
  DenseMatrix => OldDenseMatrix,
  Matrix => OldMatrix,
  Vector => OldVector
}
import org.apache.spark.rdd.{ExecutorInProcessCoalescePartitioner, RDD}
import org.apache.spark.sql.{Dataset, Row, SparkSession}
import org.apache.spark.storage.StorageLevel

object OneDAL {

  LibLoader.loadLibraries()

  private val logger = Logger.getLogger("util.OneDAL")
  private val logLevel = Level.INFO

  def numericTableToMatrix(table: NumericTable): Matrix = {
    val numRows = table.getNumberOfRows.toInt
    val numCols = table.getNumberOfColumns.toInt

    var dataDouble: DoubleBuffer = null
    // returned DoubleBuffer is ByteByffer, need to copy as double array
    dataDouble = table.getBlockOfRows(0, numRows, dataDouble)
    val arrayDouble = new Array[Double](numRows * numCols)
    dataDouble.get(arrayDouble)

    // Transpose as DAL numeric table is row-major and DenseMatrix is column major
    val matrix = new DenseMatrix(numRows, numCols, arrayDouble, isTransposed = true)

    table.releaseBlockOfRows(0, numRows, dataDouble)

    matrix
  }

  def homogenTableToMatrix(table: HomogenTable, device: Common.ComputeDevice): Matrix = {
    val numRows = table.getRowCount.toInt
    val numCols = table.getColumnCount.toInt

    val accessor = new RowAccessor(table.getcObejct(), device)
    val arrayDouble: Array[Double] = accessor.pullDouble(0, numRows)

    // Transpose as DAL numeric table is row-major and DenseMatrix is column major
    val matrix = new DenseMatrix(numRows, numCols, arrayDouble, isTransposed = true)

    matrix
  }

  def numericTableToOldMatrix(table: NumericTable): OldMatrix = {
    val numRows = table.getNumberOfRows.toInt
    val numCols = table.getNumberOfColumns.toInt

    var dataDouble: DoubleBuffer = null
    // returned DoubleBuffer is ByteByffer, need to copy as double array
    dataDouble = table.getBlockOfRows(0, numRows, dataDouble)
    val arrayDouble = new Array[Double](numRows * numCols)
    dataDouble.get(arrayDouble)

    // Transpose as DAL numeric table is row-major and DenseMatrix is column major
    val OldMatrix = new OldDenseMatrix(numRows, numCols, arrayDouble, isTransposed = false)

    table.releaseBlockOfRows(0, numRows, dataDouble)

    OldMatrix
  }

  def homogenTableToOldMatrix(table: HomogenTable, device: Common.ComputeDevice): OldMatrix = {
    val numRows = table.getRowCount.toInt
    val numCols = table.getColumnCount.toInt

    val accessor = new RowAccessor(table.getcObejct(), device)
    val arrayDouble: Array[Double] = accessor.pullDouble(0, numRows)
<<<<<<< HEAD
=======

>>>>>>> ee91e8b5
    // Transpose as DAL numeric table is row-major and DenseMatrix is column major
    val OldMatrix = new OldDenseMatrix(numRows, numCols, arrayDouble, isTransposed = true)

    OldMatrix
  }

  def isDenseDataset(ds: Dataset[_], featuresCol: String): Boolean = {
    val row = ds.select(featuresCol).head()

    row.get(0).isInstanceOf[DenseVector]
  }

  def numericTableNx1ToVector(table: NumericTable): Vector = {
    val numRows = table.getNumberOfRows.toInt

    var dataDouble: DoubleBuffer = null
    // returned DoubleBuffer is ByteByffer, need to copy as double array
    dataDouble = table.getBlockOfColumnValues(0, 0, numRows, dataDouble)
    val arrayDouble = new Array[Double](numRows.toInt)
    dataDouble.get(arrayDouble)

    table.releaseBlockOfColumnValues(0, 0, numRows, dataDouble)

    Vectors.dense(arrayDouble)
  }

  def homogenTableNx1ToVector(cTable: Long, device: Common.ComputeDevice ): Vector = {
    val columnAcc = new ColumnAccessor(cTable, device)
    val arrayDouble = columnAcc.pullDouble(0)
    Vectors.dense(arrayDouble)
  }

  def numericTable1xNToVector(table: NumericTable): Vector = {
    val numCols = table.getNumberOfColumns.toInt

    var dataDouble: DoubleBuffer = null
    // returned DoubleBuffer is ByteBuffer, need to copy as double array
    dataDouble = table.getBlockOfRows(0, 1, dataDouble)
    val arrayDouble = new Array[Double](numCols.toInt)
    dataDouble.get(arrayDouble)

    table.releaseBlockOfRows(0, 1, dataDouble)

    Vectors.dense(arrayDouble)
  }

  def homogenTable1xNToVector(table: HomogenTable, device: Common.ComputeDevice): Vector = {
    val rowAcc = new RowAccessor(table.getcObejct, device)
    val arrayDouble = rowAcc.pullDouble(0, 1)
    Vectors.dense(arrayDouble)
  }

  // Convert DAL numeric table to array of vectors
  def numericTableToVectors(table: NumericTable): Array[Vector] = {
    val numRows = table.getNumberOfRows.toInt
    val numCols = table.getNumberOfColumns.toInt

    val resArray = new Array[Vector](numRows.toInt)

    for (row <- 0 until numRows) {
      val internArray = new Array[Double](numCols)
      for (col <- 0 until numCols) {
        internArray(col) = table.getDoubleValue(col, row)
      }
      resArray(row) = Vectors.dense(internArray)
    }

    resArray
  }

  def homogenTableToVectors(table: HomogenTable, device: Common.ComputeDevice): Array[Vector] = {
    val numRows = table.getRowCount.toInt

    val rowAcc = new RowAccessor(table.getcObejct(), device)

    val resArray = new Array[Vector](numRows.toInt)

    for (row <- 0 until numRows) {
      val internArray = rowAcc.pullDouble(row, row + 1)
      resArray(row) = Vectors.dense(internArray)
    }
    resArray
  }

  def makeNumericTable(cData: Long): NumericTable = {
    val context = new DaalContext()
    val table = new HomogenNumericTable(context, cData)

    table
  }

  def makeNumericTable(arrayVectors: Array[OldVector]): NumericTable = {

    val numCols = arrayVectors.head.size
    val numRows: Int = arrayVectors.size

    val context = new DaalContext()
    val matrix = new DALMatrix(context, classOf[java.lang.Double],
      numCols.toLong, numRows.toLong, NumericTable.AllocationFlag.DoAllocate)

    arrayVectors.zipWithIndex.foreach {
      case (v, rowIndex) =>
        for (colIndex <- 0 until numCols) {
          cSetDouble(matrix.getCNumericTable, rowIndex, colIndex, v(colIndex))
        }
    }

    matrix
  }

  def makeHomogenTable(cData: Long): HomogenTable = {
    val table = new HomogenTable(cData)

    table
  }

  def rddDoubleToNumericTables(doubles: RDD[Double], executorNum: Int): RDD[Long] = {
    require(executorNum > 0)

    val doublesTables = doubles.repartition(executorNum).mapPartitions { it: Iterator[Double] =>
      val data = it.toArray
      // Build DALMatrix, this will load libJavaAPI, libtbb, libtbbmalloc
      val context = new DaalContext()
      val matrix = new DALMatrix(context, classOf[java.lang.Double],
        1, data.length, NumericTable.AllocationFlag.DoAllocate)

      data.zipWithIndex.foreach { case (value: Double, index: Int) =>
        cSetDouble(matrix.getCNumericTable, index, 0, value)
      }
      Iterator(matrix.getCNumericTable)
    }
    doublesTables.count()

    doublesTables
  }

  def rddLabeledPointToSparseTables(labeledPoints: Dataset[_],
                                    labelCol: String,
                                    featuresCol: String,
                                    executorNum: Int): RDD[(Long, Long)] = {
    require(executorNum > 0)

    logger.info(s"Processing partitions with $executorNum executors")

    val spark = SparkSession.active
    import spark.implicits._

    // Repartition to executorNum if not enough partitions
    val dataForConversion = if (labeledPoints.rdd.getNumPartitions < executorNum) {
      labeledPoints.repartition(executorNum).cache()
    } else {
      labeledPoints
    }

    dataForConversion.cache().count()

    val labeledPointsRDD = dataForConversion.select(labelCol, featuresCol).toDF().map {
      case Row(label: Double, features: Vector) => (features, label)
    }.rdd

    val tables = labeledPointsRDD
      .coalesce(executorNum, partitionCoalescer = Some(new ExecutorInProcessCoalescePartitioner()))
      .mapPartitions { it: Iterator[(Vector, Double)] =>
        val points: Array[(Vector, Double)] = it.toArray

        val features = points.map(_._1)
        val labels = points.map(_._2)

        if (features.size == 0) {
          Iterator()
        } else {
          val numColumns = features(0).size
          val featuresTable = vectorsToSparseNumericTable(features, numColumns)
          val labelsTable = doubleArrayToNumericTable(labels)

          Iterator((featuresTable.getCNumericTable, labelsTable.getCNumericTable))
        }
      }.cache()

    tables.count()

    tables
  }

  def makeHomogenTable(arrayVectors: Array[Vector],
                       device: Common.ComputeDevice): HomogenTable = {
    val numCols = arrayVectors.head.size
    val numRows: Int = arrayVectors.size
    val arrayDouble = new Array[Double](numRows * numCols)
    var index = 0
    for( vector: Vector <- arrayVectors) {
      for (i <- 0 until vector.toArray.length ) {
        arrayDouble(index) = vector(i)
        if (index < (numRows * numCols)) {
          index = index + 1
        }
      }
    }
    val table = new HomogenTable(numRows.toLong, numCols.toLong, arrayDouble,
      device)

    table
  }

  def makeHomogenTable(arrayVectors: Array[OldVector],
                       device: Common.ComputeDevice): HomogenTable = {
    val numCols = arrayVectors.head.size
    val numRows: Int = arrayVectors.size
    val arrayDouble = new Array[Double](numRows * numCols)
    var index = 0
    for( vector: OldVector <- arrayVectors) {
      for (i <- 0 until vector.toArray.length ) {
        arrayDouble(index) = vector(i)
        if (index < (numRows * numCols)) {
          index = index + 1
        }
      }
    }
    val table = new HomogenTable(numRows.toLong, numCols.toLong, arrayDouble,
      device)
    table
  }

  def rddLabeledPointToSparseTables_shuffle(labeledPoints: Dataset[_],
                                            labelCol: String,
                                            featuresCol: String,
                                            executorNum: Int): RDD[(Long, Long)] = {
    require(executorNum > 0)

    logger.info(s"Processing partitions with $executorNum executors")

    val spark = SparkSession.active

    val labeledPointsRDD = labeledPoints.select(labelCol, featuresCol).rdd.map {
      case Row(label: Double, features: Vector) => (features, label)
    }

    // Repartition to executorNum
    val dataForConversion = labeledPointsRDD.repartition(executorNum)
      .setName("Repartitioned for conversion")

    val tables = dataForConversion.mapPartitions { it: Iterator[(Vector, Double)] =>
      val points: Array[(Vector, Double)] = it.toArray

      val features = points.map(_._1)
      val labels = points.map(_._2)

      if (features.size == 0) {
        Iterator()
      } else {
        val numColumns = features(0).size
        val featuresTable = vectorsToSparseNumericTable(features, numColumns)
        val labelsTable = doubleArrayToNumericTable(labels)

        Iterator((featuresTable.getCNumericTable, labelsTable.getCNumericTable))
      }
    }.cache()

    tables.count()

    tables
  }

  def rddLabeledPointToMergedHomogenTables(labeledPoints: Dataset[_],
                                           labelCol: String,
                                           featuresCol: String,
                                           executorNum: Int,
                                           device: Common.ComputeDevice): RDD[(Long, Long)] = {
    require(executorNum > 0)

    logger.info(s"Processing partitions with $executorNum executors")
    printf(s"Processing partitions with $executorNum executors \n")

    val spark = SparkSession.active
    import spark.implicits._

    // Repartition to executorNum if not enough partitions
    val dataForConversion = if (labeledPoints.rdd.getNumPartitions < executorNum) {
      labeledPoints.repartition(executorNum).cache()
    } else {
      labeledPoints
    }
    printf(s"rddLabeledPointToMergedHomogenTables \n")

    val tables = dataForConversion.select(labelCol, featuresCol)
      .toDF().mapPartitions { it: Iterator[Row] =>
      val rows = it.toArray

      val features = rows.map {
        case Row(label: Double, features: Vector) => features
      }

      val labels = rows.map {
        case Row(label: Double, features: Vector) => label
      }

      if (features.size == 0) {
        Iterator()
      } else {
        val numColumns = features(0).size

        val featuresTable: HomogenTable = vectorsToDenseHomogenTable(features.toIterator,
          features.length, numColumns, device)

        // TODO : After implementing CSRTable, will implement vectorsToSparseCSRTable function

        val labelsTable = doubleArrayToHomogenTable(labels, device)

        Iterator((featuresTable.getcObejct(), labelsTable.getcObejct()))
      }
    }.cache()

    tables.count()
    printf(s"rddLabeledPointToMergedHomogenTables 1\n")

    // Coalesce partitions belonging to the same executor
    val coalescedTables = tables.rdd.coalesce(executorNum,
      partitionCoalescer = Some(new ExecutorInProcessCoalescePartitioner()))

    val mergedTables = coalescedTables.mapPartitions { iter =>
      val mergedFeatures = new HomogenTable(device)
      val mergedLabels = new HomogenTable(device)

      iter.foreach { case (featureAddr, labelAddr) =>
        mergedFeatures.addHomogenTable(featureAddr)
        mergedLabels.addHomogenTable(labelAddr)
      }
      Iterator((mergedFeatures.getcObejct(), mergedLabels.getcObejct()))
    }.cache()

    mergedTables.count()

    mergedTables
  }

  private[mllib] def doubleArrayToHomogenTable(
      points: Array[Double],
      device: Common.ComputeDevice): HomogenTable = {
    val table = new HomogenTable(1, points.length, points, device)
    table
  }

  private def vectorsToDenseHomogenTable(
      it: Iterator[Vector],
      numRows: Int,
      numCols: Int,
      device: Common.ComputeDevice): HomogenTable = {
    printf(s"vectorsToDenseHomogenTable numRows: $numRows numCols: $numCols \n")
    val arrayDouble = new Array[Double](numRows * numCols)
    var index = 0
    it.foreach { curVector =>
      val rowArray = curVector.toArray
      for (i <- 0 until rowArray.length) {
        arrayDouble(index) = rowArray(i)
        assert(
          index < (numCols * numRows),
          "the size of arrayDouble should be less than or equal to numCols * numRows ")
        index = index + 1
      }
    }
    val table = new HomogenTable(numRows.toLong, numCols.toLong, arrayDouble, device)
    table
  }

  def rddLabeledPointToMergedTables(labeledPoints: Dataset[_],
                                      labelCol: String,
                                      featuresCol: String,
                                      executorNum: Int): RDD[(Long, Long)] = {
    require(executorNum > 0)

    logger.info(s"Processing partitions with $executorNum executors")

    val spark = SparkSession.active
    import spark.implicits._

    // Repartition to executorNum if not enough partitions
    val dataForConversion = if (labeledPoints.rdd.getNumPartitions < executorNum) {
      labeledPoints.repartition(executorNum).cache()
    } else {
      labeledPoints
    }

    val tables = dataForConversion.select(labelCol, featuresCol)
      .toDF().mapPartitions { it: Iterator[Row] =>
      val rows = it.toArray

      val features = rows.map {
        case Row(label: Double, features: Vector) => features
      }

      val labels = rows.map {
        case Row(label: Double, features: Vector) => label
      }

      if (features.size == 0) {
        Iterator()
      } else {
        val numColumns = features(0).size

        val featuresTable = if (features(0).isInstanceOf[DenseVector]) {
          vectorsToDenseNumericTable(features.toIterator, features.length, numColumns)
        } else {
          vectorsToSparseNumericTable(features, numColumns)
        }

        val labelsTable = doubleArrayToNumericTable(labels)
        Service.printNumericTable("" ,labelsTable)

        Iterator((featuresTable.getCNumericTable, labelsTable.getCNumericTable))
      }
    }.cache()

    tables.count()

    // Coalesce partitions belonging to the same executor
    val coalescedTables = tables.rdd.coalesce(executorNum,
      partitionCoalescer = Some(new ExecutorInProcessCoalescePartitioner()))

    val mergedTables = coalescedTables.mapPartitions { iter =>
      val context = new DaalContext()
      val mergedFeatures = new RowMergedNumericTable(context)
      val mergedLabels = new RowMergedNumericTable(context)

      iter.foreach { case (featureAddr, labelAddr) =>
        OneDAL.cAddNumericTable(mergedFeatures.getCNumericTable, featureAddr)
        OneDAL.cAddNumericTable(mergedLabels.getCNumericTable, labelAddr)
      }

      //      Service.printNumericTable("mergedFeatures", mergedFeatures, 10, 20)
      //      Service.printNumericTable("mergedLabels", mergedLabels, 10, 20)

      Iterator((mergedFeatures.getCNumericTable, mergedLabels.getCNumericTable))
    }.cache()

    mergedTables.count()

    mergedTables
  }

  private[mllib] def doubleArrayToNumericTable(points: Array[Double]): NumericTable = {
    // Build DALMatrix, this will load libJavaAPI, libtbb, libtbbmalloc
    val context = new DaalContext()
    val matrixLabel = new DALMatrix(
      context,
      classOf[lang.Double],
      1,
      points.length,
      NumericTable.AllocationFlag.DoAllocate)

    points.zipWithIndex.foreach {
      case (point: Double, index: Int) =>
        cSetDouble(matrixLabel.getCNumericTable, index, 0, point)
    }

    matrixLabel
  }

  def vectorsToSparseNumericTable(vectors: Array[Vector], nFeatures: Long): CSRNumericTable = {
    require(vectors(0).isInstanceOf[SparseVector], "vectors should be sparse")

    println(s"Features row x column: ${vectors.length} x ${vectors(0).size}")

    val ratingsNum = vectors.map(_.numActives).sum
    val csrRowNum = vectors.length
    val values = Array.fill(ratingsNum) {
      0.0
    }
    val columnIndices = Array.fill(ratingsNum) {
      0L
    }
    // First row index is 1
    val rowOffsets = ArrayBuffer[Long](1L)

    var indexValues = 0

    // Converted to one CSRNumericTable
    for (row <- 0 until vectors.length) {
      val rowVector = vectors(row)
      rowVector.foreachActive { (column, value) =>
        values(indexValues) = value
        // one-based indexValues
        columnIndices(indexValues) = column + 1

        indexValues = indexValues + 1
      }
      // one-based row indexValues
      rowOffsets += indexValues + 1
    }

    val contextLocal = new DaalContext()

    // check CSR encoding
    assert(
      values.length == ratingsNum,
      "the length of values should be equal to the number of non-zero elements")
    assert(
      columnIndices.length == ratingsNum,
      "the length of columnIndices should be equal to the number of non-zero elements")
    assert(
      rowOffsets.size == (csrRowNum + 1),
      "the size of rowOffsets should be equal to the number of rows + 1")

    val cTable = OneDAL.cNewCSRNumericTableDouble(
      values,
      columnIndices,
      rowOffsets.toArray,
      nFeatures,
      csrRowNum)
    val table = new CSRNumericTable(contextLocal, cTable)

    table
  }

  private def vectorsToDenseNumericTable(
                                          it: Iterator[Vector],
                                          numRows: Int,
                                          numCols: Int): NumericTable = {
    // Build DALMatrix, this will load libJavaAPI, libtbb, libtbbmalloc
    val context = new DaalContext()
    val matrix = new DALMatrix(
      context,
      classOf[lang.Double],
      numCols.toLong,
      numRows.toLong,
      NumericTable.AllocationFlag.DoAllocate)

    var dalRow = 0

    it.foreach { curVector =>
      val rowArray = curVector.toArray
      OneDAL.cSetDoubleBatch(matrix.getCNumericTable, dalRow, rowArray, 1, numCols)
      dalRow += 1
    }

    matrix
  }

  def partitionsToNumericTables(partitions: RDD[Vector], executorNum: Int): RDD[NumericTable] = {
    val dataForConversion = partitions
      .repartition(executorNum)
      .setName("Repartitioned for conversion")
      .cache()

    dataForConversion.mapPartitionsWithIndex { (index: Int, it: Iterator[Vector]) =>
      val table = makeNumericTable(it.toArray)
      Iterator(table)
    }
  }

  def makeNumericTable(arrayVectors: Array[Vector]): NumericTable = {

    val numCols = arrayVectors.head.size
    val numRows: Int = arrayVectors.size

    val context = new DaalContext()
    val matrix = new DALMatrix(context, classOf[java.lang.Double],
      numCols.toLong, numRows.toLong, NumericTable.AllocationFlag.DoAllocate)

    arrayVectors.zipWithIndex.foreach {
      case (v, rowIndex) =>
        for (colIndex <- 0 until numCols)
          cSetDouble(matrix.getCNumericTable, rowIndex, colIndex, v(colIndex))
    }

    matrix
  }

  def rddVectorToMergedTables(vectors: RDD[Vector], executorNum: Int): RDD[Long] = {
    require(executorNum > 0)

    logger.info(s"Processing partitions with $executorNum executors")

    // Repartition to executorNum if not enough partitions
    val dataForConversion = if (vectors.getNumPartitions < executorNum) {
      vectors.repartition(executorNum).setName("Repartitioned for conversion").cache()
    } else {
      vectors
    }

    // Get dimensions for each partition
    val partitionDims = Utils.getPartitionDims(dataForConversion)

    // Filter out empty partitions
    val nonEmptyPartitions = dataForConversion.mapPartitionsWithIndex {
      (index: Int, it: Iterator[Vector]) => Iterator(Tuple3(partitionDims(index)._1, index, it))
    }.filter {
      _._1 > 0
    }

    // Convert to RDD[HomogenNumericTable]
    val numericTables = nonEmptyPartitions.map { entry =>
      val numRows = entry._1
      val index = entry._2
      val it = entry._3
      val numCols = partitionDims(index)._2

      logger.info(s"Partition index: $index, numCols: $numCols, numRows: $numRows")

      val table = vectorsToDenseNumericTable(it, numRows, numCols)
      table.getCNumericTable
    }.setName("numericTables").cache()

    numericTables.count()

    // Unpersist instances RDD
    if (vectors.getStorageLevel != StorageLevel.NONE) {
      vectors.unpersist()
    }

    // Coalesce partitions belonging to the same executor
    val coalescedRdd = numericTables.coalesce(executorNum,
      partitionCoalescer = Some(new ExecutorInProcessCoalescePartitioner()))

    val coalescedTables = coalescedRdd.mapPartitions { iter =>
      val context = new DaalContext()
      val mergedData = new RowMergedNumericTable(context)

      iter.foreach { address =>
        OneDAL.cAddNumericTable(mergedData.getCNumericTable, address)
      }
      Iterator(mergedData.getCNumericTable)
    }.cache()

    coalescedTables
  }

  def rddVectorToMergedHomogenTables(vectors: RDD[Vector], executorNum: Int,
                                     device: Common.ComputeDevice): RDD[Long] = {

    require(executorNum > 0)

    logger.info(s"Processing partitions with $executorNum executors")

    // Repartition to executorNum if not enough partitions
    val dataForConversion = if (vectors.getNumPartitions < executorNum) {
      vectors.repartition(executorNum).setName("Repartitioned for conversion").cache()
    } else {
      vectors
    }

    // Get dimensions for each partition
    val partitionDims = Utils.getPartitionDims(dataForConversion)

    // Filter out empty partitions
    val nonEmptyPartitions = dataForConversion.mapPartitionsWithIndex {
      (index: Int, it: Iterator[Vector]) => Iterator(Tuple3(partitionDims(index)._1, index, it))
    }.filter {
      _._1 > 0
    }

    // Convert to RDD[HomogenTable]
    val homogenTables = nonEmptyPartitions.map { entry =>
      val numRows = entry._1
      val index = entry._2
      val it = entry._3
      val numCols = partitionDims(index)._2

      logger.info(s"Partition index: $index, numCols: $numCols, numRows: $numRows")

      val table = vectorsToDenseHomogenTable(it, numRows, numCols, device)
      table.getcObejct()
    }.setName("homogenTables").cache()

    homogenTables.count()

    // Unpersist instances RDD
    if (vectors.getStorageLevel != StorageLevel.NONE) {
      vectors.unpersist()
    }
   // Coalesce partitions belonging to the same executor
    val coalescedRdd = homogenTables.coalesce(executorNum,
      partitionCoalescer = Some(new ExecutorInProcessCoalescePartitioner()))

    val coalescedTables = coalescedRdd.mapPartitions { iter =>
        val mergedData = new HomogenTable(device)
        iter.foreach { address =>
          mergedData.addHomogenTable(address)
        }

        Iterator(mergedData.getcObejct())
    }.cache()
    coalescedTables
  }

  @native def cAddNumericTable(cObject: Long, numericTableAddr: Long)

  @native def cSetDouble(numTableAddr: Long, row: Int, column: Int, value: Double)

  @native def cSetDoubleBatch(numTableAddr: Long, curRows: Int, batch: Array[Double],
                              numRows: Int, numCols: Int)

  @native def cFreeDataMemory(numTableAddr: Long)

  @native def cCheckPlatformCompatibility(): Boolean

  @native def cNewCSRNumericTableFloat(data: Array[Float],
                                       colIndices: Array[Long], rowOffsets: Array[Long],
                                       nFeatures: Long, nVectors: Long): Long

  @native def cNewCSRNumericTableDouble(data: Array[Double],
                                        colIndices: Array[Long], rowOffsets: Array[Long],
                                        nFeatures: Long, nVectors: Long): Long

}<|MERGE_RESOLUTION|>--- conflicted
+++ resolved
@@ -122,10 +122,7 @@
 
     val accessor = new RowAccessor(table.getcObejct(), device)
     val arrayDouble: Array[Double] = accessor.pullDouble(0, numRows)
-<<<<<<< HEAD
-=======
-
->>>>>>> ee91e8b5
+
     // Transpose as DAL numeric table is row-major and DenseMatrix is column major
     val OldMatrix = new OldDenseMatrix(numRows, numCols, arrayDouble, isTransposed = true)
 
