--- conflicted
+++ resolved
@@ -85,13 +85,6 @@
     matrix
   }
 
-<<<<<<< HEAD
-  def homogenTableToMatrix(table: HomogenTable): Matrix = {
-    val numRows = table.getRowCount.toInt
-    val numCols = table.getColumnCount.toInt
-
-    val arrayDouble = table.getDoubleData()
-=======
   def homogenTableToMatrix(table: HomogenTable, device: Common.ComputeDevice): Matrix = {
     val numRows = table.getRowCount.toInt
     val numCols = table.getColumnCount.toInt
@@ -99,7 +92,6 @@
     val accessor = new RowAccessor(table.getcObejct(), device)
     val arrayDouble: Array[Double] = accessor.pullDouble(0, numRows)
 
->>>>>>> e344cab1
     // Transpose as DAL numeric table is row-major and DenseMatrix is column major
     val matrix = new DenseMatrix(numRows, numCols, arrayDouble, isTransposed = true)
 
@@ -124,13 +116,6 @@
     OldMatrix
   }
 
-<<<<<<< HEAD
-  def homogenTableToOldMatrix(table: HomogenTable): OldMatrix = {
-    val numRows = table.getRowCount.toInt
-    val numCols = table.getColumnCount.toInt
-
-    val arrayDouble = table.getDoubleData()
-=======
   def homogenTableToOldMatrix(table: HomogenTable, device: Common.ComputeDevice): OldMatrix = {
     val numRows = table.getRowCount.toInt
     val numCols = table.getColumnCount.toInt
@@ -138,7 +123,6 @@
     val accessor = new RowAccessor(table.getcObejct(), device)
     val arrayDouble: Array[Double] = accessor.pullDouble(0, numRows)
 
->>>>>>> e344cab1
     // Transpose as DAL numeric table is row-major and DenseMatrix is column major
     val OldMatrix = new OldDenseMatrix(numRows, numCols, arrayDouble, isTransposed = true)
 
@@ -213,15 +197,9 @@
     val numRows = table.getRowCount.toInt
 
     val rowAcc = new RowAccessor(table.getcObejct(), device)
-<<<<<<< HEAD
 
     val resArray = new Array[Vector](numRows.toInt)
 
-=======
-
-    val resArray = new Array[Vector](numRows.toInt)
-
->>>>>>> e344cab1
     for (row <- 0 until numRows) {
       val internArray = rowAcc.pullDouble(row, row + 1)
       resArray(row) = Vectors.dense(internArray)
@@ -416,10 +394,6 @@
     require(executorNum > 0)
 
     logger.info(s"Processing partitions with $executorNum executors")
-<<<<<<< HEAD
-    printf(s"Processing partitions with $executorNum executors \n")
-=======
->>>>>>> e344cab1
 
     val spark = SparkSession.active
     import spark.implicits._
@@ -430,10 +404,6 @@
     } else {
       labeledPoints
     }
-<<<<<<< HEAD
-    printf(s"rddLabeledPointToMergedHomogenTables \n")
-=======
->>>>>>> e344cab1
 
     val tables = dataForConversion.select(labelCol, featuresCol)
       .toDF().mapPartitions { it: Iterator[Row] =>
@@ -464,10 +434,6 @@
     }.cache()
 
     tables.count()
-<<<<<<< HEAD
-    printf(s"rddLabeledPointToMergedHomogenTables 1\n")
-=======
->>>>>>> e344cab1
 
     // Coalesce partitions belonging to the same executor
     val coalescedTables = tables.rdd.coalesce(executorNum,
@@ -702,7 +668,6 @@
     }
   }
 
-<<<<<<< HEAD
   def coalesceToHomogenTables(data: RDD[Vector], executorNum: Int,
                                 device: Common.ComputeDevice): RDD[Long] = {
     // Coalesce partitions belonging to the same executor
@@ -726,8 +691,6 @@
     coalescedTables
   }
 
-=======
->>>>>>> e344cab1
   def makeNumericTable(arrayVectors: Array[Vector]): NumericTable = {
 
     val numCols = arrayVectors.head.size
