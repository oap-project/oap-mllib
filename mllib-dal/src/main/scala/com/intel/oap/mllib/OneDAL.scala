/*
 * Copyright 2020 Intel Corporation
 *
 * Licensed under the Apache License, Version 2.0 (the "License");
 * you may not use this file except in compliance with the License.
 * You may obtain a copy of the License at
 *
 *     http://www.apache.org/licenses/LICENSE-2.0
 *
 * Unless required by applicable law or agreed to in writing, software
 * distributed under the License is distributed on an "AS IS" BASIS,
 * WITHOUT WARRANTIES OR CONDITIONS OF ANY KIND, either express or implied.
 * See the License for the specific language governing permissions and
 * limitations under the License.
 */

package com.intel.oap.mllib

import com.intel.daal.data_management.data.{CSRNumericTable, HomogenNumericTable, NumericTable, RowMergedNumericTable, Matrix => DALMatrix}
import com.intel.daal.services.DaalContext
import org.apache.spark.SparkContext
import org.apache.spark.ml.linalg.{DenseMatrix, DenseVector, Matrix, SparseVector, Vector, Vectors}
import org.apache.spark.mllib.linalg.{DenseMatrix => OldDenseMatrix, Matrix => OldMatrix, Vector => OldVector}
import org.apache.spark.rdd.{ExecutorInProcessCoalescePartitioner, RDD}
import org.apache.spark.sql.{Dataset, Row, SparkSession}
import org.apache.spark.storage.StorageLevel
import java.lang
import java.nio.DoubleBuffer
import java.util.logging.{Level, Logger}

import com.intel.oneapi.dal.table.Common.ComputeDevice
import com.intel.oneapi.dal.table.{ColumnAccessor, Common, HomogenTable, RowAccessor}

import scala.collection.mutable.ArrayBuffer

import com.intel.daal.data_management.data.{
  CSRNumericTable,
  HomogenNumericTable,
  Matrix => DALMatrix,
  NumericTable,
  RowMergedNumericTable
}
import com.intel.daal.services.DaalContext
import com.intel.oneapi.dal.table.{ColumnAccessor, Common, HomogenTable, RowAccessor}

import org.apache.spark.ml.linalg.{
  DenseMatrix,
  DenseVector,
  Matrix,
  SparseVector,
  Vector,
  Vectors
}
import org.apache.spark.mllib.linalg.{
  DenseMatrix => OldDenseMatrix,
  Matrix => OldMatrix,
  Vector => OldVector
}
import org.apache.spark.rdd.{ExecutorInProcessCoalescePartitioner, RDD}
import org.apache.spark.sql.{Dataset, Row, SparkSession}
import org.apache.spark.storage.StorageLevel

object OneDAL {

  LibLoader.loadLibraries()

  private val logger = Logger.getLogger("util.OneDAL")
  private val logLevel = Level.INFO

  def numericTableToMatrix(table: NumericTable): Matrix = {
    val numRows = table.getNumberOfRows.toInt
    val numCols = table.getNumberOfColumns.toInt

    var dataDouble: DoubleBuffer = null
    // returned DoubleBuffer is ByteByffer, need to copy as double array
    dataDouble = table.getBlockOfRows(0, numRows, dataDouble)
    val arrayDouble = new Array[Double](numRows * numCols)
    dataDouble.get(arrayDouble)

    // Transpose as DAL numeric table is row-major and DenseMatrix is column major
    val matrix = new DenseMatrix(numRows, numCols, arrayDouble, isTransposed = true)

    table.releaseBlockOfRows(0, numRows, dataDouble)

    matrix
  }

<<<<<<< HEAD
  def homogenTableToMatrix(table: HomogenTable, device: Common.ComputeDevice): Matrix = {
    val numRows = table.getRowCount.toInt
    val numCols = table.getColumnCount.toInt

    val accessor = new RowAccessor(table.getcObejct(), device)
    val arrayDouble: Array[Double] = accessor.pullDouble(0, numRows)

=======
  def homogenTableToMatrix(table: HomogenTable): Matrix = {
    val numRows = table.getRowCount.toInt
    val numCols = table.getColumnCount.toInt

    val arrayDouble = table.getDoubleData()
>>>>>>> ef13c28f
    // Transpose as DAL numeric table is row-major and DenseMatrix is column major
    val matrix = new DenseMatrix(numRows, numCols, arrayDouble, isTransposed = true)

    matrix
  }

  def numericTableToOldMatrix(table: NumericTable): OldMatrix = {
    val numRows = table.getNumberOfRows.toInt
    val numCols = table.getNumberOfColumns.toInt

    var dataDouble: DoubleBuffer = null
    // returned DoubleBuffer is ByteByffer, need to copy as double array
    dataDouble = table.getBlockOfRows(0, numRows, dataDouble)
    val arrayDouble = new Array[Double](numRows * numCols)
    dataDouble.get(arrayDouble)

    // Transpose as DAL numeric table is row-major and DenseMatrix is column major
    val OldMatrix = new OldDenseMatrix(numRows, numCols, arrayDouble, isTransposed = false)

    table.releaseBlockOfRows(0, numRows, dataDouble)

    OldMatrix
  }

<<<<<<< HEAD
  def homogenTableToOldMatrix(table: HomogenTable, device: Common.ComputeDevice): OldMatrix = {
    val numRows = table.getRowCount.toInt
    val numCols = table.getColumnCount.toInt

    val accessor = new RowAccessor(table.getcObejct(), device)
    val arrayDouble: Array[Double] = accessor.pullDouble(0, numRows)
=======
  def homogenTableToOldMatrix(table: HomogenTable): OldMatrix = {
    val numRows = table.getRowCount.toInt
    val numCols = table.getColumnCount.toInt

    val arrayDouble = table.getDoubleData()
>>>>>>> ef13c28f
    // Transpose as DAL numeric table is row-major and DenseMatrix is column major
    val OldMatrix = new OldDenseMatrix(numRows, numCols, arrayDouble, isTransposed = true)

    OldMatrix
  }

  def isDenseDataset(ds: Dataset[_], featuresCol: String): Boolean = {
    val row = ds.select(featuresCol).head()

    row.get(0).isInstanceOf[DenseVector]
  }

  def numericTableNx1ToVector(table: NumericTable): Vector = {
    val numRows = table.getNumberOfRows.toInt

    var dataDouble: DoubleBuffer = null
    // returned DoubleBuffer is ByteByffer, need to copy as double array
    dataDouble = table.getBlockOfColumnValues(0, 0, numRows, dataDouble)
    val arrayDouble = new Array[Double](numRows.toInt)
    dataDouble.get(arrayDouble)

    table.releaseBlockOfColumnValues(0, 0, numRows, dataDouble)

    Vectors.dense(arrayDouble)
  }

  def homogenTableNx1ToVector(cTable: Long, device: Common.ComputeDevice ): Vector = {
    val columnAcc = new ColumnAccessor(cTable, device)
    val arrayDouble = columnAcc.pullDouble(0)
    Vectors.dense(arrayDouble)
  }

  def numericTable1xNToVector(table: NumericTable): Vector = {
    val numCols = table.getNumberOfColumns.toInt

    var dataDouble: DoubleBuffer = null
    // returned DoubleBuffer is ByteBuffer, need to copy as double array
    dataDouble = table.getBlockOfRows(0, 1, dataDouble)
    val arrayDouble = new Array[Double](numCols.toInt)
    dataDouble.get(arrayDouble)

    table.releaseBlockOfRows(0, 1, dataDouble)

    Vectors.dense(arrayDouble)
  }

  def homogenTable1xNToVector(table: HomogenTable, device: Common.ComputeDevice): Vector = {
    val rowAcc = new RowAccessor(table.getcObejct, device)
    val arrayDouble = rowAcc.pullDouble(0, 1)
    Vectors.dense(arrayDouble)
  }

  // Convert DAL numeric table to array of vectors
  def numericTableToVectors(table: NumericTable): Array[Vector] = {
    val numRows = table.getNumberOfRows.toInt
    val numCols = table.getNumberOfColumns.toInt

    val resArray = new Array[Vector](numRows.toInt)

    for (row <- 0 until numRows) {
      val internArray = new Array[Double](numCols)
      for (col <- 0 until numCols) {
        internArray(col) = table.getDoubleValue(col, row)
      }
      resArray(row) = Vectors.dense(internArray)
    }

    resArray
  }

  def homogenTableToVectors(table: HomogenTable, device: Common.ComputeDevice): Array[Vector] = {
    val numRows = table.getRowCount.toInt

    val rowAcc = new RowAccessor(table.getcObejct(), device)

    val resArray = new Array[Vector](numRows.toInt)
<<<<<<< HEAD

    for (row <- 0 until numRows) {
      val internArray = rowAcc.pullDouble(row, row + 1)
      resArray(row) = Vectors.dense(internArray)
    }
    resArray
  }

=======

    for (row <- 0 until numRows) {
      val internArray = rowAcc.pullDouble(row, row + 1)
      resArray(row) = Vectors.dense(internArray)
    }
    resArray
  }

>>>>>>> ef13c28f
  def makeNumericTable(cData: Long): NumericTable = {
    val context = new DaalContext()
    val table = new HomogenNumericTable(context, cData)

    table
  }

  def makeNumericTable(arrayVectors: Array[OldVector]): NumericTable = {

    val numCols = arrayVectors.head.size
    val numRows: Int = arrayVectors.size

    val context = new DaalContext()
    val matrix = new DALMatrix(context, classOf[java.lang.Double],
      numCols.toLong, numRows.toLong, NumericTable.AllocationFlag.DoAllocate)

    arrayVectors.zipWithIndex.foreach {
      case (v, rowIndex) =>
        for (colIndex <- 0 until numCols) {
          cSetDouble(matrix.getCNumericTable, rowIndex, colIndex, v(colIndex))
        }
    }

    matrix
  }

  def makeHomogenTable(cData: Long): HomogenTable = {
    val table = new HomogenTable(cData)

    table
  }

  def rddDoubleToNumericTables(doubles: RDD[Double], executorNum: Int): RDD[Long] = {
    require(executorNum > 0)

    val doublesTables = doubles.repartition(executorNum).mapPartitions { it: Iterator[Double] =>
      val data = it.toArray
      // Build DALMatrix, this will load libJavaAPI, libtbb, libtbbmalloc
      val context = new DaalContext()
      val matrix = new DALMatrix(context, classOf[java.lang.Double],
        1, data.length, NumericTable.AllocationFlag.DoAllocate)

      data.zipWithIndex.foreach { case (value: Double, index: Int) =>
        cSetDouble(matrix.getCNumericTable, index, 0, value)
      }
      Iterator(matrix.getCNumericTable)
    }
    doublesTables.count()

    doublesTables
  }

  def rddLabeledPointToSparseTables(labeledPoints: Dataset[_],
                                    labelCol: String,
                                    featuresCol: String,
                                    executorNum: Int): RDD[(Long, Long)] = {
    require(executorNum > 0)

    logger.info(s"Processing partitions with $executorNum executors")

    val spark = SparkSession.active
    import spark.implicits._

    // Repartition to executorNum if not enough partitions
    val dataForConversion = if (labeledPoints.rdd.getNumPartitions < executorNum) {
      labeledPoints.repartition(executorNum).cache()
    } else {
      labeledPoints
    }

    dataForConversion.cache().count()

    val labeledPointsRDD = dataForConversion.select(labelCol, featuresCol).toDF().map {
      case Row(label: Double, features: Vector) => (features, label)
    }.rdd

    val tables = labeledPointsRDD
      .coalesce(executorNum, partitionCoalescer = Some(new ExecutorInProcessCoalescePartitioner()))
      .mapPartitions { it: Iterator[(Vector, Double)] =>
        val points: Array[(Vector, Double)] = it.toArray

        val features = points.map(_._1)
        val labels = points.map(_._2)

        if (features.size == 0) {
          Iterator()
        } else {
          val numColumns = features(0).size
          val featuresTable = vectorsToSparseNumericTable(features, numColumns)
          val labelsTable = doubleArrayToNumericTable(labels)

          Iterator((featuresTable.getCNumericTable, labelsTable.getCNumericTable))
        }
      }.cache()

    tables.count()

    tables
  }

  def makeHomogenTable(arrayVectors: Array[Vector],
                       device: Common.ComputeDevice): HomogenTable = {
    val numCols = arrayVectors.head.size
    val numRows: Int = arrayVectors.size
    val arrayDouble = new Array[Double](numRows * numCols)
    var index = 0
    for( vector: Vector <- arrayVectors) {
      for (i <- 0 until vector.toArray.length ) {
        arrayDouble(index) = vector(i)
        if (index < (numRows * numCols)) {
          index = index + 1
        }
      }
    }
    val table = new HomogenTable(numRows.toLong, numCols.toLong, arrayDouble,
      device)

    table
  }

  def makeHomogenTable(arrayVectors: Array[OldVector],
                       device: Common.ComputeDevice): HomogenTable = {
    val numCols = arrayVectors.head.size
    val numRows: Int = arrayVectors.size
    val arrayDouble = new Array[Double](numRows * numCols)
    var index = 0
    for( vector: OldVector <- arrayVectors) {
      for (i <- 0 until vector.toArray.length ) {
        arrayDouble(index) = vector(i)
        if (index < (numRows * numCols)) {
          index = index + 1
        }
      }
    }
    val table = new HomogenTable(numRows.toLong, numCols.toLong, arrayDouble,
      device)
    table
  }

  def rddLabeledPointToSparseTables_shuffle(labeledPoints: Dataset[_],
                                            labelCol: String,
                                            featuresCol: String,
                                            executorNum: Int): RDD[(Long, Long)] = {
    require(executorNum > 0)

    logger.info(s"Processing partitions with $executorNum executors")

    val spark = SparkSession.active

    val labeledPointsRDD = labeledPoints.select(labelCol, featuresCol).rdd.map {
      case Row(label: Double, features: Vector) => (features, label)
    }

    // Repartition to executorNum
    val dataForConversion = labeledPointsRDD.repartition(executorNum)
      .setName("Repartitioned for conversion")

    val tables = dataForConversion.mapPartitions { it: Iterator[(Vector, Double)] =>
      val points: Array[(Vector, Double)] = it.toArray

      val features = points.map(_._1)
      val labels = points.map(_._2)

      if (features.size == 0) {
        Iterator()
      } else {
        val numColumns = features(0).size
        val featuresTable = vectorsToSparseNumericTable(features, numColumns)
        val labelsTable = doubleArrayToNumericTable(labels)

        Iterator((featuresTable.getCNumericTable, labelsTable.getCNumericTable))
      }
    }.cache()

    tables.count()

    tables
  }

  def rddLabeledPointToMergedHomogenTables(labeledPoints: Dataset[_],
                                           labelCol: String,
                                           featuresCol: String,
                                           executorNum: Int,
                                           device: Common.ComputeDevice): RDD[(Long, Long)] = {
    require(executorNum > 0)

    logger.info(s"Processing partitions with $executorNum executors")
    printf(s"Processing partitions with $executorNum executors \n")

    val spark = SparkSession.active
    import spark.implicits._

    // Repartition to executorNum if not enough partitions
    val dataForConversion = if (labeledPoints.rdd.getNumPartitions < executorNum) {
      labeledPoints.repartition(executorNum).cache()
    } else {
      labeledPoints
    }
    printf(s"rddLabeledPointToMergedHomogenTables \n")

    val tables = dataForConversion.select(labelCol, featuresCol)
      .toDF().mapPartitions { it: Iterator[Row] =>
      val rows = it.toArray

      val features = rows.map {
        case Row(label: Double, features: Vector) => features
      }

      val labels = rows.map {
        case Row(label: Double, features: Vector) => label
      }

      if (features.size == 0) {
        Iterator()
      } else {
        val numColumns = features(0).size

        val featuresTable: HomogenTable = vectorsToDenseHomogenTable(features.toIterator,
          features.length, numColumns, device)

        // TODO : After implementing CSRTable, will implement vectorsToSparseCSRTable function

        val labelsTable = doubleArrayToHomogenTable(labels, device)

        Iterator((featuresTable.getcObejct(), labelsTable.getcObejct()))
      }
    }.cache()

    tables.count()
    printf(s"rddLabeledPointToMergedHomogenTables 1\n")

    // Coalesce partitions belonging to the same executor
    val coalescedTables = tables.rdd.coalesce(executorNum,
      partitionCoalescer = Some(new ExecutorInProcessCoalescePartitioner()))

    val mergedTables = coalescedTables.mapPartitions { iter =>
      val mergedFeatures = new HomogenTable(device)
      val mergedLabels = new HomogenTable(device)

      iter.foreach { case (featureAddr, labelAddr) =>
        mergedFeatures.addHomogenTable(featureAddr)
        mergedLabels.addHomogenTable(labelAddr)
      }
      Iterator((mergedFeatures.getcObejct(), mergedLabels.getcObejct()))
    }.cache()

    mergedTables.count()

    mergedTables
  }

  private[mllib] def doubleArrayToHomogenTable(
      points: Array[Double],
      device: Common.ComputeDevice): HomogenTable = {
    val table = new HomogenTable(1, points.length, points, device)
    table
  }

  private def vectorsToDenseHomogenTable(
      it: Iterator[Vector],
      numRows: Int,
      numCols: Int,
      device: Common.ComputeDevice): HomogenTable = {
    printf(s"vectorsToDenseHomogenTable numRows: $numRows numCols: $numCols \n")
    val arrayDouble = new Array[Double](numRows * numCols)
    var index = 0
    it.foreach { curVector =>
      val rowArray = curVector.toArray
      for (i <- 0 until rowArray.length) {
        arrayDouble(index) = rowArray(i)
        assert(
          index < (numCols * numRows),
          "the size of arrayDouble should be less than or equal to numCols * numRows ")
        index = index + 1
      }
    }
    val table = new HomogenTable(numRows.toLong, numCols.toLong, arrayDouble, device)
    table
  }

  def rddLabeledPointToMergedTables(labeledPoints: Dataset[_],
                                      labelCol: String,
                                      featuresCol: String,
                                      executorNum: Int): RDD[(Long, Long)] = {
    require(executorNum > 0)

    logger.info(s"Processing partitions with $executorNum executors")

    val spark = SparkSession.active
    import spark.implicits._

    // Repartition to executorNum if not enough partitions
    val dataForConversion = if (labeledPoints.rdd.getNumPartitions < executorNum) {
      labeledPoints.repartition(executorNum).cache()
    } else {
      labeledPoints
    }

    val tables = dataForConversion.select(labelCol, featuresCol)
      .toDF().mapPartitions { it: Iterator[Row] =>
      val rows = it.toArray

      val features = rows.map {
        case Row(label: Double, features: Vector) => features
      }

      val labels = rows.map {
        case Row(label: Double, features: Vector) => label
      }

      if (features.size == 0) {
        Iterator()
      } else {
        val numColumns = features(0).size

        val featuresTable = if (features(0).isInstanceOf[DenseVector]) {
          vectorsToDenseNumericTable(features.toIterator, features.length, numColumns)
        } else {
          vectorsToSparseNumericTable(features, numColumns)
        }

        val labelsTable = doubleArrayToNumericTable(labels)

        Iterator((featuresTable.getCNumericTable, labelsTable.getCNumericTable))
      }
    }.cache()

    tables.count()

    // Coalesce partitions belonging to the same executor
    val coalescedTables = tables.rdd.coalesce(executorNum,
      partitionCoalescer = Some(new ExecutorInProcessCoalescePartitioner()))

    val mergedTables = coalescedTables.mapPartitions { iter =>
      val context = new DaalContext()
      val mergedFeatures = new RowMergedNumericTable(context)
      val mergedLabels = new RowMergedNumericTable(context)

      iter.foreach { case (featureAddr, labelAddr) =>
        OneDAL.cAddNumericTable(mergedFeatures.getCNumericTable, featureAddr)
        OneDAL.cAddNumericTable(mergedLabels.getCNumericTable, labelAddr)
      }

      //      Service.printNumericTable("mergedFeatures", mergedFeatures, 10, 20)
      //      Service.printNumericTable("mergedLabels", mergedLabels, 10, 20)

      Iterator((mergedFeatures.getCNumericTable, mergedLabels.getCNumericTable))
    }.cache()

    mergedTables.count()

    mergedTables
  }

  private[mllib] def doubleArrayToNumericTable(points: Array[Double]): NumericTable = {
    // Build DALMatrix, this will load libJavaAPI, libtbb, libtbbmalloc
    val context = new DaalContext()
    val matrixLabel = new DALMatrix(
      context,
      classOf[lang.Double],
      1,
      points.length,
      NumericTable.AllocationFlag.DoAllocate)

    points.zipWithIndex.foreach {
      case (point: Double, index: Int) =>
        cSetDouble(matrixLabel.getCNumericTable, index, 0, point)
    }

    matrixLabel
  }

  def vectorsToSparseNumericTable(vectors: Array[Vector], nFeatures: Long): CSRNumericTable = {
    require(vectors(0).isInstanceOf[SparseVector], "vectors should be sparse")

    println(s"Features row x column: ${vectors.length} x ${vectors(0).size}")

    val ratingsNum = vectors.map(_.numActives).sum
    val csrRowNum = vectors.length
    val values = Array.fill(ratingsNum) {
      0.0
    }
    val columnIndices = Array.fill(ratingsNum) {
      0L
    }
    // First row index is 1
    val rowOffsets = ArrayBuffer[Long](1L)

    var indexValues = 0

    // Converted to one CSRNumericTable
    for (row <- 0 until vectors.length) {
      val rowVector = vectors(row)
      rowVector.foreachActive { (column, value) =>
        values(indexValues) = value
        // one-based indexValues
        columnIndices(indexValues) = column + 1

        indexValues = indexValues + 1
      }
      // one-based row indexValues
      rowOffsets += indexValues + 1
    }

    val contextLocal = new DaalContext()

    // check CSR encoding
    assert(
      values.length == ratingsNum,
      "the length of values should be equal to the number of non-zero elements")
    assert(
      columnIndices.length == ratingsNum,
      "the length of columnIndices should be equal to the number of non-zero elements")
    assert(
      rowOffsets.size == (csrRowNum + 1),
      "the size of rowOffsets should be equal to the number of rows + 1")

    val cTable = OneDAL.cNewCSRNumericTableDouble(
      values,
      columnIndices,
      rowOffsets.toArray,
      nFeatures,
      csrRowNum)
    val table = new CSRNumericTable(contextLocal, cTable)

    table
  }

  private def vectorsToDenseNumericTable(
                                          it: Iterator[Vector],
                                          numRows: Int,
                                          numCols: Int): NumericTable = {
    // Build DALMatrix, this will load libJavaAPI, libtbb, libtbbmalloc
    val context = new DaalContext()
    val matrix = new DALMatrix(
      context,
      classOf[lang.Double],
      numCols.toLong,
      numRows.toLong,
      NumericTable.AllocationFlag.DoAllocate)

    var dalRow = 0

    it.foreach { curVector =>
      val rowArray = curVector.toArray
      OneDAL.cSetDoubleBatch(matrix.getCNumericTable, dalRow, rowArray, 1, numCols)
      dalRow += 1
    }

    matrix
  }

  def partitionsToNumericTables(partitions: RDD[Vector], executorNum: Int): RDD[NumericTable] = {
    val dataForConversion = partitions
      .repartition(executorNum)
      .setName("Repartitioned for conversion")
      .cache()

    dataForConversion.mapPartitionsWithIndex { (index: Int, it: Iterator[Vector]) =>
      val table = makeNumericTable(it.toArray)
      Iterator(table)
    }
  }

  def makeNumericTable(arrayVectors: Array[Vector]): NumericTable = {

    val numCols = arrayVectors.head.size
    val numRows: Int = arrayVectors.size

    val context = new DaalContext()
    val matrix = new DALMatrix(context, classOf[java.lang.Double],
      numCols.toLong, numRows.toLong, NumericTable.AllocationFlag.DoAllocate)

    arrayVectors.zipWithIndex.foreach {
      case (v, rowIndex) =>
        for (colIndex <- 0 until numCols)
          cSetDouble(matrix.getCNumericTable, rowIndex, colIndex, v(colIndex))
    }

    matrix
  }

  def rddVectorToMergedTables(vectors: RDD[Vector], executorNum: Int): RDD[Long] = {
    require(executorNum > 0)

    logger.info(s"Processing partitions with $executorNum executors")

    // Repartition to executorNum if not enough partitions
    val dataForConversion = if (vectors.getNumPartitions < executorNum) {
      vectors.repartition(executorNum).setName("Repartitioned for conversion").cache()
    } else {
      vectors
    }

    // Get dimensions for each partition
    val partitionDims = Utils.getPartitionDims(dataForConversion)

    // Filter out empty partitions
    val nonEmptyPartitions = dataForConversion.mapPartitionsWithIndex {
      (index: Int, it: Iterator[Vector]) => Iterator(Tuple3(partitionDims(index)._1, index, it))
    }.filter {
      _._1 > 0
    }

    // Convert to RDD[HomogenNumericTable]
    val numericTables = nonEmptyPartitions.map { entry =>
      val numRows = entry._1
      val index = entry._2
      val it = entry._3
      val numCols = partitionDims(index)._2

      logger.info(s"Partition index: $index, numCols: $numCols, numRows: $numRows")

      val table = vectorsToDenseNumericTable(it, numRows, numCols)
      table.getCNumericTable
    }.setName("numericTables").cache()

    numericTables.count()

    // Unpersist instances RDD
    if (vectors.getStorageLevel != StorageLevel.NONE) {
      vectors.unpersist()
    }

    // Coalesce partitions belonging to the same executor
    val coalescedRdd = numericTables.coalesce(executorNum,
      partitionCoalescer = Some(new ExecutorInProcessCoalescePartitioner()))

    val coalescedTables = coalescedRdd.mapPartitions { iter =>
      val context = new DaalContext()
      val mergedData = new RowMergedNumericTable(context)

      iter.foreach { address =>
        OneDAL.cAddNumericTable(mergedData.getCNumericTable, address)
      }
      Iterator(mergedData.getCNumericTable)
    }.cache()

    coalescedTables
  }

  def rddVectorToMergedHomogenTables(vectors: RDD[Vector], executorNum: Int,
                                     device: Common.ComputeDevice): RDD[Long] = {

    require(executorNum > 0)

    logger.info(s"Processing partitions with $executorNum executors")

    // Repartition to executorNum if not enough partitions
    val dataForConversion = if (vectors.getNumPartitions < executorNum) {
      vectors.repartition(executorNum).setName("Repartitioned for conversion").cache()
    } else {
      vectors
    }

    // Get dimensions for each partition
    val partitionDims = Utils.getPartitionDims(dataForConversion)

    // Filter out empty partitions
    val nonEmptyPartitions = dataForConversion.mapPartitionsWithIndex {
      (index: Int, it: Iterator[Vector]) => Iterator(Tuple3(partitionDims(index)._1, index, it))
    }.filter {
      _._1 > 0
    }

    // Convert to RDD[HomogenTable]
    val homogenTables = nonEmptyPartitions.map { entry =>
      val numRows = entry._1
      val index = entry._2
      val it = entry._3
      val numCols = partitionDims(index)._2

      logger.info(s"Partition index: $index, numCols: $numCols, numRows: $numRows")

      val table = vectorsToDenseHomogenTable(it, numRows, numCols, device)
      table.getcObejct()
    }.setName("homogenTables").cache()

    homogenTables.count()

    // Unpersist instances RDD
    if (vectors.getStorageLevel != StorageLevel.NONE) {
      vectors.unpersist()
    }
   // Coalesce partitions belonging to the same executor
    val coalescedRdd = homogenTables.coalesce(executorNum,
      partitionCoalescer = Some(new ExecutorInProcessCoalescePartitioner()))

    val coalescedTables = coalescedRdd.mapPartitions { iter =>
        val mergedData = new HomogenTable(device)
        iter.foreach { address =>
          mergedData.addHomogenTable(address)
        }
        Iterator(mergedData.getcObejct())
    }.cache()
    coalescedTables
  }

  @native def cAddNumericTable(cObject: Long, numericTableAddr: Long)

  @native def cSetDouble(numTableAddr: Long, row: Int, column: Int, value: Double)

  @native def cSetDoubleBatch(numTableAddr: Long, curRows: Int, batch: Array[Double],
                              numRows: Int, numCols: Int)

  @native def cFreeDataMemory(numTableAddr: Long)

  @native def cCheckPlatformCompatibility(): Boolean

  @native def cNewCSRNumericTableFloat(data: Array[Float],
                                       colIndices: Array[Long], rowOffsets: Array[Long],
                                       nFeatures: Long, nVectors: Long): Long

  @native def cNewCSRNumericTableDouble(data: Array[Double],
                                        colIndices: Array[Long], rowOffsets: Array[Long],
                                        nFeatures: Long, nVectors: Long): Long

}<|MERGE_RESOLUTION|>--- conflicted
+++ resolved
@@ -85,7 +85,6 @@
     matrix
   }
 
-<<<<<<< HEAD
   def homogenTableToMatrix(table: HomogenTable, device: Common.ComputeDevice): Matrix = {
     val numRows = table.getRowCount.toInt
     val numCols = table.getColumnCount.toInt
@@ -93,13 +92,6 @@
     val accessor = new RowAccessor(table.getcObejct(), device)
     val arrayDouble: Array[Double] = accessor.pullDouble(0, numRows)
 
-=======
-  def homogenTableToMatrix(table: HomogenTable): Matrix = {
-    val numRows = table.getRowCount.toInt
-    val numCols = table.getColumnCount.toInt
-
-    val arrayDouble = table.getDoubleData()
->>>>>>> ef13c28f
     // Transpose as DAL numeric table is row-major and DenseMatrix is column major
     val matrix = new DenseMatrix(numRows, numCols, arrayDouble, isTransposed = true)
 
@@ -124,20 +116,13 @@
     OldMatrix
   }
 
-<<<<<<< HEAD
   def homogenTableToOldMatrix(table: HomogenTable, device: Common.ComputeDevice): OldMatrix = {
     val numRows = table.getRowCount.toInt
     val numCols = table.getColumnCount.toInt
 
     val accessor = new RowAccessor(table.getcObejct(), device)
     val arrayDouble: Array[Double] = accessor.pullDouble(0, numRows)
-=======
-  def homogenTableToOldMatrix(table: HomogenTable): OldMatrix = {
-    val numRows = table.getRowCount.toInt
-    val numCols = table.getColumnCount.toInt
-
-    val arrayDouble = table.getDoubleData()
->>>>>>> ef13c28f
+
     // Transpose as DAL numeric table is row-major and DenseMatrix is column major
     val OldMatrix = new OldDenseMatrix(numRows, numCols, arrayDouble, isTransposed = true)
 
@@ -214,7 +199,6 @@
     val rowAcc = new RowAccessor(table.getcObejct(), device)
 
     val resArray = new Array[Vector](numRows.toInt)
-<<<<<<< HEAD
 
     for (row <- 0 until numRows) {
       val internArray = rowAcc.pullDouble(row, row + 1)
@@ -223,16 +207,6 @@
     resArray
   }
 
-=======
-
-    for (row <- 0 until numRows) {
-      val internArray = rowAcc.pullDouble(row, row + 1)
-      resArray(row) = Vectors.dense(internArray)
-    }
-    resArray
-  }
-
->>>>>>> ef13c28f
   def makeNumericTable(cData: Long): NumericTable = {
     val context = new DaalContext()
     val table = new HomogenNumericTable(context, cData)
