/*
 * Copyright 2020 Intel Corporation
 *
 * Licensed under the Apache License, Version 2.0 (the "License");
 * you may not use this file except in compliance with the License.
 * You may obtain a copy of the License at
 *
 *     http://www.apache.org/licenses/LICENSE-2.0
 *
 * Unless required by applicable law or agreed to in writing, software
 * distributed under the License is distributed on an "AS IS" BASIS,
 * WITHOUT WARRANTIES OR CONDITIONS OF ANY KIND, either express or implied.
 * See the License for the specific language governing permissions and
 * limitations under the License.
 */

package com.intel.oap.mllib.feature

import java.nio.DoubleBuffer
import com.intel.daal.data_management.data.{HomogenNumericTable, NumericTable}
import com.intel.oap.mllib.Utils.getOneCCLIPPort
import com.intel.oap.mllib.{OneCCL, OneDAL, Service, Utils}
import org.apache.spark.TaskContext
import org.apache.spark.annotation.Since
import org.apache.spark.internal.Logging
import org.apache.spark.ml.linalg._
import org.apache.spark.mllib.feature.{PCAModel => MLlibPCAModel, StandardScaler => MLlibStandardScaler}
import org.apache.spark.mllib.linalg.{DenseMatrix => OldDenseMatrix, DenseVector => OldDenseVector, Vectors => OldVectors}
import org.apache.spark.rdd.RDD

import java.util.Arrays
import com.intel.oneapi.dal.table.{Common, HomogenTable, RowAccessor}
<<<<<<< HEAD

import com.intel.oneapi.dal.table.{Common, HomogenTable, RowAccessor}
=======
>>>>>>> dc5736a4

class PCADALModel private[mllib] (
  val k: Int,
  val pc: OldDenseMatrix,
  val explainedVariance: OldDenseVector)

class PCADALImpl(val k: Int,
                 val executorNum: Int,
                 val executorCores: Int)
  extends Serializable with Logging {

  def train(data: RDD[Vector]): PCADALModel = {
    val normalizedData = normalizeData(data)
    val sparkContext = normalizedData.sparkContext
    val useDevice = sparkContext.getConf.get("spark.oap.mllib.device", Utils.DefaultComputeDevice)
    val computeDevice = Common.ComputeDevice.getDeviceByName(useDevice)
    val coalescedTables = OneDAL.rddVectorToMergedHomogenTables(normalizedData, executorNum,
      computeDevice)
<<<<<<< HEAD

=======
>>>>>>> dc5736a4
    val kvsIPPort = getOneCCLIPPort(coalescedTables)

    val results = coalescedTables.mapPartitionsWithIndex { (rank, table) =>
      val tableArr = table.next()
      OneCCL.initDpcpp()

      val result = new PCAResult()
      cPCATrainDAL(
        tableArr,
        executorNum,
        computeDevice.ordinal(),
        rank,
        kvsIPPort,
        result
      )

      val ret = if (rank == 0) {
        val pcNumericTable = OneDAL.makeHomogenTable(result.pcNumericTable)
        val explainedVarianceNumericTable = OneDAL.makeHomogenTable(
          result.explainedVarianceNumericTable)
        val principleComponents = getPrincipleComponentsFromDAL(pcNumericTable, k, computeDevice)
        val explainedVariance = getExplainedVarianceFromDAL(
          explainedVarianceNumericTable, k, computeDevice)

        Iterator((principleComponents, explainedVariance))
      } else {
        Iterator.empty
      }
      ret
    }.collect()

    // Make sure there is only one result from rank 0
    assert(results.length == 1)

    val pc = results(0)._1
    val explainedVariance = results(0)._2
    val parentModel = new PCADALModel(k,
      OldDenseMatrix.fromML(pc),
      OldVectors.fromML(explainedVariance).toDense
    )

    parentModel
  }

  // Normalize data before training
  private def normalizeData(input: RDD[Vector]): RDD[Vector] = {
    val vectors = input.map(OldVectors.fromML(_))
    val scaler = new MLlibStandardScaler(withMean = true, withStd = false).fit(vectors)
    val res = scaler.transform(vectors)
    res.map(_.asML)
  }

  private[mllib] def getPrincipleComponentsFromDAL(table: HomogenTable,
                                            k: Int,
                                            device: Common.ComputeDevice): DenseMatrix = {
    val numRows = table.getRowCount.toInt
    val numCols = table.getColumnCount.toInt
    require(k <= numRows, "k should be less or equal to row number")

    val arrayDouble = getDoubleBufferDataFromDAL(table, numRows, device)

    // Column-major, transpose of top K rows of NumericTable
    new DenseMatrix(numCols, k, arrayDouble.slice(0, numCols * k), false)
  }

  private[mllib] def getExplainedVarianceFromDAL(table_1xn: HomogenTable, k: Int,
                                          device: Common.ComputeDevice): DenseVector = {
    val arrayDouble = getDoubleBufferDataFromDAL(table_1xn, 1, device)
    val sum = arrayDouble.sum
    val topK = Arrays.copyOfRange(arrayDouble, 0, k)
    for (i <- 0 until k)
      topK(i) = topK(i) / sum
    new DenseVector(topK)
  }

  // table.asInstanceOf[HomogenNumericTable].getDoubleArray() would error on GPU,
  // so use table.getBlockOfRows instead of it.
  private[mllib] def getDoubleBufferDataFromDAL(table: HomogenTable,
                                         numRows: Int,
                                         device: Common.ComputeDevice): Array[Double] = {

    // returned DoubleBuffer is ByteByffer, need to copy as double array
    val accessor = new RowAccessor(table.getcObejct(), device)
    val arrayDouble: Array[Double] = accessor.pullDouble(0, numRows)

    arrayDouble
  }

  // Single entry to call Correlation PCA DAL backend with parameter K
  @native private[mllib] def cPCATrainDAL(data: Long,
                                   executorNum: Int,
                                   computeDeviceOrdinal: Int,
                                   rankId: Int,
                                   ipPort: String,
                                   result: PCAResult): Long
}<|MERGE_RESOLUTION|>--- conflicted
+++ resolved
@@ -30,11 +30,6 @@
 
 import java.util.Arrays
 import com.intel.oneapi.dal.table.{Common, HomogenTable, RowAccessor}
-<<<<<<< HEAD
-
-import com.intel.oneapi.dal.table.{Common, HomogenTable, RowAccessor}
-=======
->>>>>>> dc5736a4
 
 class PCADALModel private[mllib] (
   val k: Int,
@@ -53,10 +48,7 @@
     val computeDevice = Common.ComputeDevice.getDeviceByName(useDevice)
     val coalescedTables = OneDAL.rddVectorToMergedHomogenTables(normalizedData, executorNum,
       computeDevice)
-<<<<<<< HEAD
 
-=======
->>>>>>> dc5736a4
     val kvsIPPort = getOneCCLIPPort(coalescedTables)
 
     val results = coalescedTables.mapPartitionsWithIndex { (rank, table) =>
