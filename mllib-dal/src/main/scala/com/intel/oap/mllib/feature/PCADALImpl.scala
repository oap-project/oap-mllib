/*
 * Copyright 2020 Intel Corporation
 *
 * Licensed under the Apache License, Version 2.0 (the "License");
 * you may not use this file except in compliance with the License.
 * You may obtain a copy of the License at
 *
 *     http://www.apache.org/licenses/LICENSE-2.0
 *
 * Unless required by applicable law or agreed to in writing, software
 * distributed under the License is distributed on an "AS IS" BASIS,
 * WITHOUT WARRANTIES OR CONDITIONS OF ANY KIND, either express or implied.
 * See the License for the specific language governing permissions and
 * limitations under the License.
 */

package com.intel.oap.mllib.feature

import java.nio.DoubleBuffer
import com.intel.daal.data_management.data.{HomogenNumericTable, NumericTable}
import com.intel.oap.mllib.Utils.getOneCCLIPPort
import com.intel.oap.mllib.{OneCCL, OneDAL, Service, Utils}
import org.apache.spark.TaskContext
import org.apache.spark.annotation.Since
import org.apache.spark.internal.Logging
import org.apache.spark.ml.linalg._
import org.apache.spark.mllib.feature.{PCAModel => MLlibPCAModel, StandardScaler => MLlibStandardScaler}
import org.apache.spark.mllib.linalg.{DenseMatrix => OldDenseMatrix, DenseVector => OldDenseVector, Vectors => OldVectors}
import org.apache.spark.rdd.RDD

import java.util.Arrays
import com.intel.oneapi.dal.table.{Common, HomogenTable, RowAccessor}

class PCADALModel private[mllib] (
  val k: Int,
  val pc: OldDenseMatrix,
  val explainedVariance: OldDenseVector)

class PCADALImpl(val k: Int,
                 val executorNum: Int,
                 val executorCores: Int)
  extends Serializable with Logging {

  def train(data: RDD[Vector]): PCADALModel = {
    val normalizedData = normalizeData(data)
    val sparkContext = normalizedData.sparkContext
    val useDevice = sparkContext.getConf.get("spark.oap.mllib.device", Utils.DefaultComputeDevice)
    val computeDevice = Common.ComputeDevice.getDeviceByName(useDevice)
<<<<<<< HEAD
    val coalescedTables = OneDAL.coalesceToHomogenTables(normalizedData, executorNum,
      computeDevice)
=======
    val coalescedTables = if (useDevice == "GPU") {
      OneDAL.rddVectorToMergedHomogenTables(normalizedData, executorNum,
        computeDevice)
    } else {
      OneDAL.rddVectorToMergedTables(normalizedData, executorNum)
    }
>>>>>>> 2a044b47
    val kvsIPPort = getOneCCLIPPort(coalescedTables)

    val results = coalescedTables.mapPartitionsWithIndex { (rank, table) =>
      val tableArr = table.next()
<<<<<<< HEAD
      OneCCL.initDpcpp()

=======
      if (useDevice == "GPU") {
        OneCCL.initDpcpp()
      } else {
        OneCCL.init(executorNum, rank, kvsIPPort)
      }
>>>>>>> 2a044b47
      val result = new PCAResult()
      cPCATrainDAL(
        tableArr,
        executorNum,
<<<<<<< HEAD
=======
        executorCores,
>>>>>>> 2a044b47
        computeDevice.ordinal(),
        rank,
        kvsIPPort,
        result
      )

      val ret = if (rank == 0) {
<<<<<<< HEAD
        val pcNumericTable = OneDAL.makeHomogenTable(result.pcNumericTable)
        val explainedVarianceNumericTable = OneDAL.makeHomogenTable(
          result.explainedVarianceNumericTable)
        val principleComponents = getPrincipleComponentsFromDAL(pcNumericTable, k, computeDevice)
        val explainedVariance = getExplainedVarianceFromDAL(
          explainedVarianceNumericTable, k, computeDevice)
=======
        val principleComponents = if (useDevice == "GPU") {
          val pcNumericTable = OneDAL.makeHomogenTable(result.pcNumericTable)
          getPrincipleComponentsFromOneAPI(pcNumericTable, k, computeDevice)
        } else {
          val pcNumericTable = OneDAL.makeNumericTable(result.pcNumericTable)
          getPrincipleComponentsFromDAL(pcNumericTable, k)
        }

        val explainedVariance = if (useDevice == "GPU") {
          val explainedVarianceNumericTable = OneDAL.makeHomogenTable(
            result.explainedVarianceNumericTable)
          getExplainedVarianceFromOneAPI(
            explainedVarianceNumericTable, k, computeDevice)
        } else {
          val explainedVarianceNumericTable = OneDAL.makeNumericTable(
            result.explainedVarianceNumericTable)
          getExplainedVarianceFromDAL(explainedVarianceNumericTable, k)
        }
>>>>>>> 2a044b47

        Iterator((principleComponents, explainedVariance))
      } else {
        Iterator.empty
      }
<<<<<<< HEAD
=======
      if (useDevice == "CPU") {
        OneCCL.cleanup()
      }
>>>>>>> 2a044b47
      ret
    }.collect()

    // Make sure there is only one result from rank 0
    assert(results.length == 1)

    val pc = results(0)._1
    val explainedVariance = results(0)._2
    val parentModel = new PCADALModel(k,
      OldDenseMatrix.fromML(pc),
      OldVectors.fromML(explainedVariance).toDense
    )

    parentModel
  }

  // Normalize data before training
  private def normalizeData(input: RDD[Vector]): RDD[Vector] = {
    val vectors = input.map(OldVectors.fromML(_))
    val scaler = new MLlibStandardScaler(withMean = true, withStd = false).fit(vectors)
    val res = scaler.transform(vectors)
    res.map(_.asML)
  }

<<<<<<< HEAD
  private[mllib] def getPrincipleComponentsFromDAL(table: HomogenTable,
=======
  private[mllib] def getPrincipleComponentsFromOneAPI(table: HomogenTable,
>>>>>>> 2a044b47
                                            k: Int,
                                            device: Common.ComputeDevice): DenseMatrix = {
    val numRows = table.getRowCount.toInt
    val numCols = table.getColumnCount.toInt
<<<<<<< HEAD
=======
    require(k <= numRows, "k should be less or equal to row number")

    val arrayDouble = getDoubleBufferDataFromOneAPI(table, numRows, device)

    // Column-major, transpose of top K rows of NumericTable
    new DenseMatrix(numCols, k, arrayDouble.slice(0, numCols * k), false)
  }

  private[mllib] def getExplainedVarianceFromOneAPI(table_1xn: HomogenTable, k: Int,
                                          device: Common.ComputeDevice): DenseVector = {
    val arrayDouble = getDoubleBufferDataFromOneAPI(table_1xn, 1, device)
    val sum = arrayDouble.sum
    val topK = Arrays.copyOfRange(arrayDouble, 0, k)
    for (i <- 0 until k)
      topK(i) = topK(i) / sum
    new DenseVector(topK)
  }

  // table.asInstanceOf[HomogenNumericTable].getDoubleArray() would error on GPU,
  // so use table.getBlockOfRows instead of it.
  private[mllib] def getDoubleBufferDataFromOneAPI(table: HomogenTable,
                                         numRows: Int,
                                         device: Common.ComputeDevice): Array[Double] = {

    // returned DoubleBuffer is ByteByffer, need to copy as double array
    val accessor = new RowAccessor(table.getcObejct(), device)
    val arrayDouble: Array[Double] = accessor.pullDouble(0, numRows)

    arrayDouble
  }

  private def getPrincipleComponentsFromDAL(table: NumericTable, k: Int): DenseMatrix = {
    val numRows = table.getNumberOfRows.toInt
    val numCols = table.getNumberOfColumns.toInt
>>>>>>> 2a044b47
    require(k <= numRows, "k should be less or equal to row number")

    val arrayDouble = getDoubleBufferDataFromDAL(table, numRows, device)

    // Column-major, transpose of top K rows of NumericTable
    new DenseMatrix(numCols, k, arrayDouble.slice(0, numCols * k), false)
  }

  private[mllib] def getExplainedVarianceFromDAL(table_1xn: HomogenTable, k: Int,
                                          device: Common.ComputeDevice): DenseVector = {
    val arrayDouble = getDoubleBufferDataFromDAL(table_1xn, 1, device)
    val sum = arrayDouble.sum
    val topK = Arrays.copyOfRange(arrayDouble, 0, k)
    for (i <- 0 until k)
      topK(i) = topK(i) / sum
    new DenseVector(topK)
  }

  // table.asInstanceOf[HomogenNumericTable].getDoubleArray() would error on GPU,
  // so use table.getBlockOfRows instead of it.
  private[mllib] def getDoubleBufferDataFromDAL(table: HomogenTable,
                                         numRows: Int,
                                         device: Common.ComputeDevice): Array[Double] = {

    // returned DoubleBuffer is ByteByffer, need to copy as double array
    val accessor = new RowAccessor(table.getcObejct(), device)
    val arrayDouble: Array[Double] = accessor.pullDouble(0, numRows)

    arrayDouble
  }


  // Single entry to call Correlation PCA DAL backend with parameter K
  @native private[mllib] def cPCATrainDAL(data: Long,
                                   executorNum: Int,
<<<<<<< HEAD
=======
                                   executorCores: Int,
>>>>>>> 2a044b47
                                   computeDeviceOrdinal: Int,
                                   rankId: Int,
                                   ipPort: String,
                                   result: PCAResult): Long
}<|MERGE_RESOLUTION|>--- conflicted
+++ resolved
@@ -46,39 +46,26 @@
     val sparkContext = normalizedData.sparkContext
     val useDevice = sparkContext.getConf.get("spark.oap.mllib.device", Utils.DefaultComputeDevice)
     val computeDevice = Common.ComputeDevice.getDeviceByName(useDevice)
-<<<<<<< HEAD
-    val coalescedTables = OneDAL.coalesceToHomogenTables(normalizedData, executorNum,
-      computeDevice)
-=======
     val coalescedTables = if (useDevice == "GPU") {
       OneDAL.rddVectorToMergedHomogenTables(normalizedData, executorNum,
         computeDevice)
     } else {
       OneDAL.rddVectorToMergedTables(normalizedData, executorNum)
     }
->>>>>>> 2a044b47
     val kvsIPPort = getOneCCLIPPort(coalescedTables)
 
     val results = coalescedTables.mapPartitionsWithIndex { (rank, table) =>
       val tableArr = table.next()
-<<<<<<< HEAD
-      OneCCL.initDpcpp()
-
-=======
       if (useDevice == "GPU") {
         OneCCL.initDpcpp()
       } else {
         OneCCL.init(executorNum, rank, kvsIPPort)
       }
->>>>>>> 2a044b47
       val result = new PCAResult()
       cPCATrainDAL(
         tableArr,
         executorNum,
-<<<<<<< HEAD
-=======
         executorCores,
->>>>>>> 2a044b47
         computeDevice.ordinal(),
         rank,
         kvsIPPort,
@@ -86,14 +73,6 @@
       )
 
       val ret = if (rank == 0) {
-<<<<<<< HEAD
-        val pcNumericTable = OneDAL.makeHomogenTable(result.pcNumericTable)
-        val explainedVarianceNumericTable = OneDAL.makeHomogenTable(
-          result.explainedVarianceNumericTable)
-        val principleComponents = getPrincipleComponentsFromDAL(pcNumericTable, k, computeDevice)
-        val explainedVariance = getExplainedVarianceFromDAL(
-          explainedVarianceNumericTable, k, computeDevice)
-=======
         val principleComponents = if (useDevice == "GPU") {
           val pcNumericTable = OneDAL.makeHomogenTable(result.pcNumericTable)
           getPrincipleComponentsFromOneAPI(pcNumericTable, k, computeDevice)
@@ -112,18 +91,14 @@
             result.explainedVarianceNumericTable)
           getExplainedVarianceFromDAL(explainedVarianceNumericTable, k)
         }
->>>>>>> 2a044b47
 
         Iterator((principleComponents, explainedVariance))
       } else {
         Iterator.empty
       }
-<<<<<<< HEAD
-=======
       if (useDevice == "CPU") {
         OneCCL.cleanup()
       }
->>>>>>> 2a044b47
       ret
     }.collect()
 
@@ -148,17 +123,11 @@
     res.map(_.asML)
   }
 
-<<<<<<< HEAD
-  private[mllib] def getPrincipleComponentsFromDAL(table: HomogenTable,
-=======
   private[mllib] def getPrincipleComponentsFromOneAPI(table: HomogenTable,
->>>>>>> 2a044b47
                                             k: Int,
                                             device: Common.ComputeDevice): DenseMatrix = {
     val numRows = table.getRowCount.toInt
     val numCols = table.getColumnCount.toInt
-<<<<<<< HEAD
-=======
     require(k <= numRows, "k should be less or equal to row number")
 
     val arrayDouble = getDoubleBufferDataFromOneAPI(table, numRows, device)
@@ -193,7 +162,6 @@
   private def getPrincipleComponentsFromDAL(table: NumericTable, k: Int): DenseMatrix = {
     val numRows = table.getNumberOfRows.toInt
     val numCols = table.getNumberOfColumns.toInt
->>>>>>> 2a044b47
     require(k <= numRows, "k should be less or equal to row number")
 
     val arrayDouble = getDoubleBufferDataFromDAL(table, numRows, device)
@@ -229,10 +197,7 @@
   // Single entry to call Correlation PCA DAL backend with parameter K
   @native private[mllib] def cPCATrainDAL(data: Long,
                                    executorNum: Int,
-<<<<<<< HEAD
-=======
                                    executorCores: Int,
->>>>>>> 2a044b47
                                    computeDeviceOrdinal: Int,
                                    rankId: Int,
                                    ipPort: String,
