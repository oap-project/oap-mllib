--- conflicted
+++ resolved
@@ -16,24 +16,10 @@
 
 package org.apache.spark.ml.util
 
-<<<<<<< HEAD
-import java.lang
-import java.util.logging.{Level, Logger}
-
-import scala.collection.mutable.ArrayBuffer
-
-import com.intel.daal.data_management.data.{CSRNumericTable, HomogenNumericTable, Matrix => DALMatrix,
-  NumericTable, RowMergedNumericTable}
-=======
 import com.intel.daal.data_management.data.{CSRNumericTable, HomogenNumericTable, NumericTable, RowMergedNumericTable, Matrix => DALMatrix}
->>>>>>> 756ee5e5
 import com.intel.daal.services.DaalContext
 import org.apache.spark.SparkContext
-<<<<<<< HEAD
-import org.apache.spark.ml.linalg.{DenseVector, Matrices, Matrix, SparseVector, Vector, Vectors}
-=======
 import org.apache.spark.ml.linalg.{DenseMatrix, DenseVector, Matrix, SparseVector, Vector, Vectors}
->>>>>>> 756ee5e5
 import org.apache.spark.mllib.linalg.{Vector => OldVector}
 import org.apache.spark.rdd.{ExecutorInProcessCoalescePartitioner, RDD}
 import org.apache.spark.sql.{Dataset, Row, SparkSession}
@@ -52,24 +38,6 @@
   def numericTableToMatrix(table: NumericTable): Matrix = {
     val numRows = table.getNumberOfRows.toInt
     val numCols = table.getNumberOfColumns.toInt
-<<<<<<< HEAD
-    val matrix = Matrices.zeros(numRows, numCols)
-    for (row <- 0 until numRows) {
-      for (col <- 0 until numCols) {
-        matrix.update(row, col, table.getDoubleValue(col, row))
-      }
-    }
-    matrix
-  }
-
-  def numericTableNx1ToVector(table: NumericTable): Vector = {
-    val numRows = table.getNumberOfRows.toInt
-    val internArray = new Array[Double](numRows.toInt)
-    for (row <- 0 until numRows) {
-      internArray(row) = table.getDoubleValue(0, row)
-    }
-    Vectors.dense(internArray)
-=======
 
     var dataDouble: DoubleBuffer = null
     // returned DoubleBuffer is ByteByffer, need to copy as double array
@@ -103,7 +71,6 @@
     table.releaseBlockOfColumnValues(0, 0, numRows, dataDouble)
 
     Vectors.dense(arrayDouble)
->>>>>>> 756ee5e5
   }
 
   // Convert DAL numeric table to array of vectors
@@ -185,20 +152,12 @@
     doublesTables
   }
 
-<<<<<<< HEAD
-  def rddLabeledPointToMergedTables(labeledPoints: RDD[(Vector, Double)],
-=======
   def rddLabeledPointToSparseTables(labeledPoints: Dataset[_],
->>>>>>> 756ee5e5
                                     executorNum: Int): RDD[(Long, Long)] = {
     require(executorNum > 0)
 
     logger.info(s"Processing partitions with $executorNum executors")
 
-<<<<<<< HEAD
-    val tables = labeledPoints.repartition(executorNum).mapPartitions {
-      it: Iterator[(Vector, Double)] =>
-=======
     val spark = SparkSession.active
     import spark.implicits._
 
@@ -211,26 +170,11 @@
     val tables = labeledPointsRDD
       .coalesce(executorNum, partitionCoalescer = Some(new ExecutorInProcessCoalescePartitioner()))
       .mapPartitions { it: Iterator[(Vector, Double)] =>
->>>>>>> 756ee5e5
         val points: Array[(Vector, Double)] = it.toArray
 
         val features = points.map(_._1)
         val labels = points.map(_._2)
 
-<<<<<<< HEAD
-        val numColumns = features(0).size
-
-        val featuresTable = if (features(0).isInstanceOf[DenseVector]) {
-          vectorsToDenseNumericTable(features.toIterator, features.length, numColumns)
-        } else {
-          vectorsToSparseNumericTable(features, numColumns)
-        }
-
-        val labelsTable = doubleArrayToNumericTable(labels)
-
-        Iterator((featuresTable.getCNumericTable, labelsTable.getCNumericTable))
-    }.cache()
-=======
         if (features.size == 0) {
           Iterator()
         } else {
@@ -241,7 +185,6 @@
           Iterator((featuresTable.getCNumericTable, labelsTable.getCNumericTable))
         }
       }.cache()
->>>>>>> 756ee5e5
 
     tables.count()
 
@@ -265,30 +208,6 @@
     matrixLabel
   }
 
-<<<<<<< HEAD
-  private def vectorsToDenseNumericTable(it: Iterator[Vector],
-                                         numRows: Int, numCols: Int): NumericTable = {
-    // Build DALMatrix, this will load libJavaAPI, libtbb, libtbbmalloc
-    val context = new DaalContext()
-    val matrix = new DALMatrix(context, classOf[lang.Double],
-      numCols.toLong, numRows.toLong, NumericTable.AllocationFlag.DoAllocate)
-
-    // oneDAL libs should be loaded by now, loading other native libs
-    logger.info("Loading native libraries")
-    LibLoader.loadLibraries()
-
-    var dalRow = 0
-
-    it.foreach { curVector =>
-      val rowArray = curVector.toArray
-      OneDAL.cSetDoubleBatch(matrix.getCNumericTable, dalRow, rowArray, 1, numCols)
-      dalRow += 1
-    }
-    matrix
-  }
-
-=======
->>>>>>> 756ee5e5
   private def vectorsToSparseNumericTable(vectors: Array[Vector],
                                           nFeatures: Long): CSRNumericTable = {
     require(vectors(0).isInstanceOf[SparseVector], "vectors should be sparse")
@@ -329,8 +248,6 @@
     rowOffsets += indexValues + 1
 
     val contextLocal = new DaalContext()
-<<<<<<< HEAD
-=======
     val cTable = OneDAL.cNewCSRNumericTableDouble(values, columnIndices, rowOffsets.toArray,
       nFeatures, csrRowNum)
     val table = new CSRNumericTable(contextLocal, cTable)
@@ -453,19 +370,11 @@
     val context = new DaalContext()
     val matrix = new DALMatrix(context, classOf[lang.Double],
       numCols.toLong, numRows.toLong, NumericTable.AllocationFlag.DoAllocate)
->>>>>>> 756ee5e5
 
     // oneDAL libs should be loaded by now, loading other native libs
     logger.info("Loading native libraries")
     LibLoader.loadLibraries()
 
-<<<<<<< HEAD
-    val cTable = OneDAL.cNewCSRNumericTableDouble(values, columnIndices, rowOffsets.toArray,
-      nFeatures, csrRowNum)
-    val table = new CSRNumericTable(contextLocal, cTable)
-
-    table
-=======
     var dalRow = 0
 
     it.foreach { curVector =>
@@ -475,7 +384,6 @@
     }
 
     matrix
->>>>>>> 756ee5e5
   }
 
   def rddVectorToMergedTables(vectors: RDD[Vector], executorNum: Int): RDD[Long] = {
