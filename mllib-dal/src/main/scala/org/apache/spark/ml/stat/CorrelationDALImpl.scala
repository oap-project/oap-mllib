--- conflicted
+++ resolved
@@ -34,7 +34,6 @@
 
     val kvsIPPort = getOneCCLIPPort(data)
 
-<<<<<<< HEAD
       val sparkContext = data.sparkContext
       val useGPU = sparkContext.conf.getBoolean("spark.oap.mllib.useGPU", false)
 
@@ -51,20 +50,11 @@
           null
         }
 
-
-        val tableArr = table.next()
-=======
-    val coalescedTables = OneDAL.rddVectorToMergedTables(data, executorNum)
-
-    val results = coalescedTables.mapPartitionsWithIndex { (rank, table) =>
       val tableArr = table.next()
->>>>>>> 4755d02c
-
       OneCCL.init(executorNum, rank, kvsIPPort)
 
       val computeStartTime = System.nanoTime()
 
-<<<<<<< HEAD
         val result = new CorrelationResult()
         cCorrelationTrainDAL(
           tableArr,
@@ -74,15 +64,6 @@
           gpuIndices,
           result
         )
-=======
-      val result = new CorrelationResult()
-      cCorrelationTrainDAL(
-        tableArr,
-        executorNum,
-        executorCores,
-        result
-      )
->>>>>>> 4755d02c
 
       val computeEndTime = System.nanoTime()
 
@@ -121,16 +102,9 @@
 
 
   @native private def cCorrelationTrainDAL(data: Long,
-<<<<<<< HEAD
                                    executor_num: Int,
                                    executor_cores: Int,
                                    useGPU: Boolean,
                                    gpuIndices: Array[Int],
                                    result: CorrelationResult): Long
-=======
-                                           executor_num: Int,
-                                           executor_cores: Int,
-                                           result: CorrelationResult): Long
->>>>>>> 4755d02c
-
 }