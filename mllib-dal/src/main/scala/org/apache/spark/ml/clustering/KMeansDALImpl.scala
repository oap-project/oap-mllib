/*
 * Licensed to the Apache Software Foundation (ASF) under one or more
 * contributor license agreements.  See the NOTICE file distributed with
 * this work for additional information regarding copyright ownership.
 * The ASF licenses this file to You under the Apache License, Version 2.0
 * (the "License"); you may not use this file except in compliance with
 * the License.  You may obtain a copy of the License at
 *
 *    http://www.apache.org/licenses/LICENSE-2.0
 *
 * Unless required by applicable law or agreed to in writing, software
 * distributed under the License is distributed on an "AS IS" BASIS,
 * WITHOUT WARRANTIES OR CONDITIONS OF ANY KIND, either express or implied.
 * See the License for the specific language governing permissions and
 * limitations under the License.
 */

package org.apache.spark.ml.clustering

import com.intel.daal.data_management.data.{NumericTable, RowMergedNumericTable, Matrix => DALMatrix}
import com.intel.daal.services.DaalContext
import org.apache.spark.TaskContext
import org.apache.spark.internal.Logging
import org.apache.spark.ml.linalg.Vector
import org.apache.spark.ml.util._
import org.apache.spark.mllib.clustering.{KMeansModel => MLlibKMeansModel}
import org.apache.spark.mllib.linalg.{Vector => OldVector, Vectors => OldVectors}
import org.apache.spark.rdd.{ExecutorInProcessCoalescePartitioner, RDD}

class KMeansDALImpl (
  var nClusters : Int,
  var maxIterations : Int,
  var tolerance : Double,
  val distanceMeasure: String,
  val centers: Array[OldVector],
  val executorNum: Int,
  val executorCores: Int
) extends Serializable with Logging {

  def runWithRDDVector(data: RDD[Vector], instr: Option[Instrumentation]) : MLlibKMeansModel = {

    instr.foreach(_.logInfo(s"Processing partitions with $executorNum executors"))

<<<<<<< HEAD
    val useGPU = data.sparkContext.conf.getBoolean("spark.oap.mllib.useGPU", true)

    val executorIPAddress = Utils.sparkFirstExecutorIP(data.sparkContext)
    val kvsIP = data.sparkContext.conf.get("spark.oap.mllib.oneccl.kvs.ip", executorIPAddress)

    val kvsPortDetected = Utils.checkExecutorAvailPort(data, kvsIP)
    val kvsPort = data.sparkContext.conf.getInt("spark.oap.mllib.oneccl.kvs.port", kvsPortDetected)

    val kvsIPPort = kvsIP+"_"+kvsPort

=======
>>>>>>> c07d70c9
    // repartition to executorNum if not enough partitions
    val dataForConversion = if (data.getNumPartitions < executorNum) {
      data.repartition(executorNum).setName("Repartitioned for conversion").cache()
    } else {
      data
    }

    val executorIPAddress = Utils.sparkFirstExecutorIP(dataForConversion.sparkContext)
    val kvsIP = dataForConversion.sparkContext.conf.get("spark.oap.mllib.oneccl.kvs.ip", executorIPAddress)
    val kvsPortDetected = Utils.checkExecutorAvailPort(dataForConversion, kvsIP)
    val kvsPort = dataForConversion.sparkContext.conf.getInt("spark.oap.mllib.oneccl.kvs.port", kvsPortDetected)

    val kvsIPPort = kvsIP+"_"+kvsPort

    val partitionDims = Utils.getPartitionDims(dataForConversion)

    // filter the empty partitions
    val partRows = dataForConversion.mapPartitionsWithIndex { (index: Int, it: Iterator[Vector]) =>
      Iterator(Tuple3(partitionDims(index)._1, index, it))
    }
    val nonEmptyPart = partRows.filter{entry => { entry._1 > 0 }}
    
    // convert RDD[Vector] to RDD[HomogenNumericTable]
    val numericTables = nonEmptyPart.map { entry =>
      val numRows = entry._1
      val index = entry._2
      val it = entry._3
      val numCols = partitionDims(index)._2
	  
      logDebug(s"KMeansDALImpl: Partition index: $index, numCols: $numCols, numRows: $numRows")

      // Build DALMatrix, this will load libJavaAPI, libtbb, libtbbmalloc
      val context = new DaalContext()
      val matrix = new DALMatrix(context, classOf[java.lang.Double],
        numCols.toLong, numRows.toLong, NumericTable.AllocationFlag.DoAllocate)

      logDebug("KMeansDALImpl: Loading native libraries" )
      // oneDAL libs should be loaded by now, extract libMLlibDAL.so to temp file and load
      LibLoader.loadLibraries()

      import scala.collection.JavaConverters._

      var dalRow = 0
         
      it.foreach { curVector =>
        val rowArr = curVector.toArray
        OneDAL.cSetDoubleBatch(matrix.getCNumericTable, dalRow, rowArr, 1, numCols)
        dalRow += 1
      }

      Iterator(matrix.getCNumericTable)

    }.cache()
    
	  // workaround to fix the bug of multi executors handling same partition.
    numericTables.foreachPartition(() => _)
    numericTables.count()

    val cachedRdds = data.sparkContext.getPersistentRDDs
    cachedRdds.filter(r => r._2.name=="instancesRDD").foreach (r => r._2.unpersist())
	
    val coalescedRdd = numericTables.coalesce(1,
      partitionCoalescer = Some(new ExecutorInProcessCoalescePartitioner()))

    val coalescedTables = coalescedRdd.mapPartitions { iter =>
      val context = new DaalContext()
      val mergedData = new RowMergedNumericTable(context)
	  
      iter.foreach{ curIter =>
        val address = curIter.next()
        OneDAL.cAddNumericTable(mergedData.getCNumericTable, address )
      } 
      Iterator(mergedData.getCNumericTable)
    
    }.cache()

    val results = coalescedTables.mapPartitionsWithIndex { (rank, table) =>

      val resources = TaskContext.get().resources()
      val gpuIndices = resources("gpu").addresses.map(_.toInt)

      val tableArr = table.next()
      OneCCL.init(executorNum, rank, kvsIPPort)

      val initCentroids = OneDAL.makeNumericTable(centers)
      val result = new KMeansResult()
      val cCentroids = cKMeansDALComputeWithInitCenters(
        tableArr,
        initCentroids.getCNumericTable,
        nClusters,
        tolerance,
        maxIterations,
        executorNum,
        executorCores,
        useGPU,
        gpuIndices,
        result
      )

      val ret = if (OneCCL.isRoot()) {
        assert(cCentroids != 0)
        val centerVectors = OneDAL.numericTableToVectors(OneDAL.makeNumericTable(cCentroids))
        Iterator((centerVectors, result.totalCost, result.iterationNum))
      } else {
        Iterator.empty
      }

      OneCCL.cleanup()

      ret
    }.collect()

    // Release the native memory allocated by NumericTable.
    numericTables.foreach( tables =>
      tables.foreach { address =>
        OneDAL.cFreeDataMemory(address)
      }
    )

    // Make sure there is only one result from rank 0
    assert(results.length == 1)

    val centerVectors = results(0)._1
    val totalCost = results(0)._2
    val iterationNum = results(0)._3

    if (iterationNum == maxIterations) {
      logInfo(s"KMeans reached the max number of iterations: $maxIterations.")
    } else {
      logInfo(s"KMeans converged in $iterationNum iterations.")
    }

    logInfo(s"The cost is $totalCost.")
    instr.foreach(_.logInfo(s"OneDAL output centroids:\n${centerVectors.mkString("\n")}"))

    val parentModel = new MLlibKMeansModel(
      centerVectors.map(OldVectors.fromML(_)),
      distanceMeasure, totalCost, iterationNum)

    parentModel
  }

  // Single entry to call KMeans DAL backend with initial centers, output centers
  @native private def cKMeansDALComputeWithInitCenters(data: Long, centers: Long,
                                                       cluster_num: Int,
                                                       tolerance: Double,
                                                       iteration_num: Int,
                                                       executor_num: Int,
                                                       executor_cores: Int,
                                                       useGPU: Boolean,
                                                       gpuIndices: Array[Int],
                                                       result: KMeansResult): Long

}<|MERGE_RESOLUTION|>--- conflicted
+++ resolved
@@ -41,32 +41,20 @@
 
     instr.foreach(_.logInfo(s"Processing partitions with $executorNum executors"))
 
-<<<<<<< HEAD
-    val useGPU = data.sparkContext.conf.getBoolean("spark.oap.mllib.useGPU", true)
-
-    val executorIPAddress = Utils.sparkFirstExecutorIP(data.sparkContext)
-    val kvsIP = data.sparkContext.conf.get("spark.oap.mllib.oneccl.kvs.ip", executorIPAddress)
-
-    val kvsPortDetected = Utils.checkExecutorAvailPort(data, kvsIP)
-    val kvsPort = data.sparkContext.conf.getInt("spark.oap.mllib.oneccl.kvs.port", kvsPortDetected)
-
-    val kvsIPPort = kvsIP+"_"+kvsPort
-
-=======
->>>>>>> c07d70c9
     // repartition to executorNum if not enough partitions
     val dataForConversion = if (data.getNumPartitions < executorNum) {
       data.repartition(executorNum).setName("Repartitioned for conversion").cache()
     } else {
       data
     }
-
+    
     val executorIPAddress = Utils.sparkFirstExecutorIP(dataForConversion.sparkContext)
     val kvsIP = dataForConversion.sparkContext.conf.get("spark.oap.mllib.oneccl.kvs.ip", executorIPAddress)
     val kvsPortDetected = Utils.checkExecutorAvailPort(dataForConversion, kvsIP)
     val kvsPort = dataForConversion.sparkContext.conf.getInt("spark.oap.mllib.oneccl.kvs.port", kvsPortDetected)
-
     val kvsIPPort = kvsIP+"_"+kvsPort
+    
+    val useGPU = data.sparkContext.conf.getBoolean("spark.oap.mllib.useGPU", true)
 
     val partitionDims = Utils.getPartitionDims(dataForConversion)
 
