/*
 * Copyright 2020 Intel Corporation
 *
 * Licensed under the Apache License, Version 2.0 (the "License");
 * you may not use this file except in compliance with the License.
 * You may obtain a copy of the License at
 *
 *     http://www.apache.org/licenses/LICENSE-2.0
 *
 * Unless required by applicable law or agreed to in writing, software
 * distributed under the License is distributed on an "AS IS" BASIS,
 * WITHOUT WARRANTIES OR CONDITIONS OF ANY KIND, either express or implied.
 * See the License for the specific language governing permissions and
 * limitations under the License.
 */

package org.apache.spark.ml.clustering

import org.apache.spark.internal.Logging
import org.apache.spark.ml.linalg.Vector
import org.apache.spark.ml.util._
import org.apache.spark.mllib.clustering.{KMeansModel => MLlibKMeansModel}
import org.apache.spark.mllib.linalg.{Vector => OldVector, Vectors => OldVectors}
import org.apache.spark.rdd.RDD

class KMeansDALImpl(var nClusters: Int,
                    var maxIterations: Int,
                    var tolerance: Double,
                    val distanceMeasure: String,
                    val centers: Array[OldVector],
                    val executorNum: Int,
                    val executorCores: Int
                   ) extends Serializable with Logging {

  def train(data: RDD[Vector], instr: Option[Instrumentation]): MLlibKMeansModel = {

<<<<<<< HEAD
//    val coalescedTables = OneDAL.vectorsToMergedNumericTables(data, executorNum)
=======
>>>>>>> 756ee5e5
    val coalescedTables = OneDAL.rddVectorToMergedTables(data, executorNum)

    val executorIPAddress = Utils.sparkFirstExecutorIP(coalescedTables.sparkContext)
    val kvsIP = coalescedTables.sparkContext.conf.get("spark.oap.mllib.oneccl.kvs.ip", executorIPAddress)
    val kvsPortDetected = Utils.checkExecutorAvailPort(coalescedTables, kvsIP)
    println(s"\nkvsPortDetected: ${kvsPortDetected}")
    val kvsPort = coalescedTables.sparkContext.conf.getInt("spark.oap.mllib.oneccl.kvs.port", kvsPortDetected)

    val kvsIPPort = kvsIP + "_" + kvsPort
    println(s"\nkvsIPPort: ${kvsIPPort}")

    val results = coalescedTables.mapPartitionsWithIndex { (rank, table) =>
      val tableArr = table.next()
      OneCCL.init(executorNum, rank, kvsIPPort)

      val initCentroids = OneDAL.makeNumericTable(centers)
      val result = new KMeansResult()
      val cCentroids = cKMeansDALComputeWithInitCenters(
        tableArr,
        initCentroids.getCNumericTable,
        nClusters,
        tolerance,
        maxIterations,
        executorNum,
        executorCores,
        result
      )

      val ret = if (OneCCL.isRoot()) {
        assert(cCentroids != 0)
        val centerVectors = OneDAL.numericTableToVectors(OneDAL.makeNumericTable(cCentroids))
        Iterator((centerVectors, result.totalCost, result.iterationNum))
      } else {
        Iterator.empty
      }

      OneCCL.cleanup()

      ret
    }.collect()

    // Make sure there is only one result from rank 0
    assert(results.length == 1)

    // Release native memory for numeric tables
    OneDAL.releaseNumericTables(data.sparkContext)

    val centerVectors = results(0)._1
    val totalCost = results(0)._2
    val iterationNum = results(0)._3

    if (iterationNum == maxIterations) {
      logInfo(s"KMeans reached the max number of iterations: $maxIterations.")
    } else {
      logInfo(s"KMeans converged in $iterationNum iterations.")
    }

    logInfo(s"The cost is $totalCost.")
    instr.foreach(_.logInfo(s"OneDAL output centroids:\n${centerVectors.mkString("\n")}"))

    val parentModel = new MLlibKMeansModel(
      centerVectors.map(OldVectors.fromML(_)),
      distanceMeasure, totalCost, iterationNum)

    parentModel
  }

  // Single entry to call KMeans DAL backend with initial centers, output centers
  @native private def cKMeansDALComputeWithInitCenters(data: Long, centers: Long,
                                                       cluster_num: Int,
                                                       tolerance: Double,
                                                       iteration_num: Int,
                                                       executor_num: Int,
                                                       executor_cores: Int,
                                                       result: KMeansResult): Long

}<|MERGE_RESOLUTION|>--- conflicted
+++ resolved
@@ -34,10 +34,6 @@
 
   def train(data: RDD[Vector], instr: Option[Instrumentation]): MLlibKMeansModel = {
 
-<<<<<<< HEAD
-//    val coalescedTables = OneDAL.vectorsToMergedNumericTables(data, executorNum)
-=======
->>>>>>> 756ee5e5
     val coalescedTables = OneDAL.rddVectorToMergedTables(data, executorNum)
 
     val executorIPAddress = Utils.sparkFirstExecutorIP(coalescedTables.sparkContext)
