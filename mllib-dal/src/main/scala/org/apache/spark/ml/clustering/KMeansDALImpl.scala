--- conflicted
+++ resolved
@@ -16,123 +16,14 @@
 
 package org.apache.spark.ml.clustering
 
-<<<<<<< HEAD
 import com.intel.daal.data_management.data.{NumericTable, RowMergedNumericTable, Matrix => DALMatrix}
 import com.intel.daal.services.DaalContext
 import org.apache.spark.TaskContext
-=======
->>>>>>> b556ead6
 import org.apache.spark.internal.Logging
 import org.apache.spark.ml.linalg.Vector
 import org.apache.spark.ml.util._
 import org.apache.spark.mllib.clustering.{KMeansModel => MLlibKMeansModel}
 import org.apache.spark.mllib.linalg.{Vector => OldVector, Vectors => OldVectors}
-<<<<<<< HEAD
-import org.apache.spark.rdd.{ExecutorInProcessCoalescePartitioner, RDD}
-
-class KMeansDALImpl (
-  var nClusters : Int,
-  var maxIterations : Int,
-  var tolerance : Double,
-  val distanceMeasure: String,
-  val centers: Array[OldVector],
-  val executorNum: Int,
-  val executorCores: Int
-) extends Serializable with Logging {
-
-  def runWithRDDVector(data: RDD[Vector], instr: Option[Instrumentation]) : MLlibKMeansModel = {
-
-    instr.foreach(_.logInfo(s"Processing partitions with $executorNum executors"))
-
-    // repartition to executorNum if not enough partitions
-    // val dataForConversion = if (data.getNumPartitions < executorNum) {
-    //   data.repartition(executorNum).setName("Repartitioned for conversion").cache()
-    // } else {
-    //   data
-    // }
-
-    val numericTables = OneDAL.partitionsToNumericTables(data, executorNum)
-
-    val sparkContext = data.sparkContext
-    
-    val executorIPAddress = Utils.sparkFirstExecutorIP(sparkContext)
-    val kvsIP = sparkContext.conf.get("spark.oap.mllib.oneccl.kvs.ip", executorIPAddress)
-    val kvsPortDetected = Utils.checkExecutorAvailPort(numericTables, kvsIP)
-    val kvsPort = sparkContext.conf.getInt("spark.oap.mllib.oneccl.kvs.port", kvsPortDetected)
-    val kvsIPPort = kvsIP+"_"+kvsPort
-    
-    val useGPU = sparkContext.conf.getBoolean("spark.oap.mllib.useGPU", false)
-
-    // val partitionDims = Utils.getPartitionDims(dataForConversion)
-
-    // filter the empty partitions
-    // val partRows = dataForConversion.mapPartitionsWithIndex { (index: Int, it: Iterator[Vector]) =>
-    //   Iterator(Tuple3(partitionDims(index)._1, index, it))
-    // }
-    // val nonEmptyPart = partRows.filter{entry => { entry._1 > 0 }}
-    
-    // // convert RDD[Vector] to RDD[HomogenNumericTable]
-    // val numericTables = nonEmptyPart.map { entry =>
-    //   val numRows = entry._1
-    //   val index = entry._2
-    //   val it = entry._3
-    //   val numCols = partitionDims(index)._2
-	  
-    //   logDebug(s"KMeansDALImpl: Partition index: $index, numCols: $numCols, numRows: $numRows")
-
-    //   // Build DALMatrix, this will load libJavaAPI, libtbb, libtbbmalloc
-    //   val context = new DaalContext()
-    //   val matrix = new DALMatrix(context, classOf[java.lang.Double],
-    //     numCols.toLong, numRows.toLong, NumericTable.AllocationFlag.DoAllocate)
-
-    //   logDebug("KMeansDALImpl: Loading native libraries" )
-    //   // oneDAL libs should be loaded by now, extract libMLlibDAL.so to temp file and load
-    //   LibLoader.loadLibraries()
-
-    //   import scala.collection.JavaConverters._
-
-    //   var dalRow = 0
-         
-    //   it.foreach { curVector =>
-    //     val rowArr = curVector.toArray
-    //     OneDAL.cSetDoubleBatch(matrix.getCNumericTable, dalRow, rowArr, 1, numCols)
-    //     dalRow += 1
-    //   }
-
-    //   Iterator(matrix.getCNumericTable)
-
-    // }.cache()
-    
-	  // // workaround to fix the bug of multi executors handling same partition.
-    // numericTables.foreachPartition(() => _)
-    // numericTables.count()
-
-    // val cachedRdds = data.sparkContext.getPersistentRDDs
-    // cachedRdds.filter(r => r._2.name=="instancesRDD").foreach (r => r._2.unpersist())
-	
-    // val coalescedRdd = numericTables.coalesce(1,
-    //   partitionCoalescer = Some(new ExecutorInProcessCoalescePartitioner()))
-
-    // val coalescedTables = coalescedRdd.mapPartitions { iter =>
-    //   val context = new DaalContext()
-    //   val mergedData = new RowMergedNumericTable(context)
-	  
-    //   iter.foreach{ curIter =>
-    //     val address = curIter.next()
-    //     OneDAL.cAddNumericTable(mergedData.getCNumericTable, address )
-    //   } 
-    //   Iterator(mergedData.getCNumericTable)
-    
-    // }.cache()
-
-    val results = numericTables.mapPartitionsWithIndex { (rank, table) =>
-      
-      val gpuIndices = if (useGPU) {
-        val resources = TaskContext.get().resources()
-        resources("gpu").addresses.map(_.toInt) 
-      } else
-        null
-=======
 import org.apache.spark.rdd.RDD
 
 class KMeansDALImpl(var nClusters: Int,
@@ -156,7 +47,18 @@
       kvsPortDetected)
 
     val kvsIPPort = kvsIP + "_" + kvsPort
->>>>>>> b556ead6
+
+    val sparkContext = data.sparkContext
+    val useGPU = sparkContext.conf.getBoolean("spark.oap.mllib.useGPU", false)
+
+    val results = coalescedTables.mapPartitionsWithIndex { (rank, table) =>
+
+      val gpuIndices = if (useGPU) {
+        val resources = TaskContext.get().resources()
+        resources("gpu").addresses.map(_.toInt)
+      } else {
+        null
+      }
 
       val tableArr = table.next()
       OneCCL.init(executorNum, rank, kvsIPPort)
@@ -164,7 +66,7 @@
       val initCentroids = OneDAL.makeNumericTable(centers)
       val result = new KMeansResult()
       val cCentroids = cKMeansDALComputeWithInitCenters(
-        tableArr.getCNumericTable,
+        tableArr,
         initCentroids.getCNumericTable,
         nClusters,
         tolerance,
@@ -189,14 +91,6 @@
       ret
     }.collect()
 
-<<<<<<< HEAD
-    // Release the native memory allocated by NumericTable.
-    numericTables.foreach { table =>
-        OneDAL.cFreeDataMemory(table.getCNumericTable)
-    }
-
-=======
->>>>>>> b556ead6
     // Make sure there is only one result from rank 0
     assert(results.length == 1)
 
