--- conflicted
+++ resolved
@@ -34,15 +34,6 @@
 using namespace oneapi::dal;
 const int ccl_root = 0;
 
-<<<<<<< HEAD
-static jlong doKMeansHostOneAPICompute(JNIEnv *env, jint rankId,
-                                       jlong pNumTabData, jlong pNumTabCenters,
-                                       jint cluster_num, jdouble tolerance,
-                                       jint iteration_num, jint executor_num,
-                                       const ccl::string &ipPort,
-                                       jobject resultObj) {
-    std::cout << "oneDAL (native): HOST compute start , rankid %ld " << rankId
-=======
 static jlong doKMeansOneAPICompute(JNIEnv *env, jint rankId, jlong pNumTabData,
                                    jlong pNumTabCenters, jint clusterNum,
                                    jdouble tolerance, jint iterationNum,
@@ -51,7 +42,6 @@
                                    jobject resultObj) {
     std::cout << "oneDAL (native): GPU/CPU compute start , rankid = " << rankId
               << "; device = " << computeDeviceOrdinal << "(0:HOST;1:GPU;2:CPU)"
->>>>>>> ee91e8b5
               << std::endl;
     const bool isRoot = (rankId == ccl_root);
     ComputeDevice device = getComputeDeviceByOrdinal(computeDeviceOrdinal);
@@ -63,57 +53,6 @@
                                  .set_cluster_count(clusterNum)
                                  .set_max_iteration_count(iterationNum)
                                  .set_accuracy_threshold(tolerance);
-<<<<<<< HEAD
-    auto result_train = train(kmeans_desc, htable, centroids);
-    if (isRoot) {
-        printf("iteration_num: %d \n ", iteration_num);
-        std::cout << "iteration_num: " << iteration_num << std::endl;
-        std::cout << "Iteration count: " << result_train.get_iteration_count()
-                  << std::endl;
-        std::cout << "Objective function value: "
-                  << result_train.get_objective_function_value() << std::endl;
-        // Get the class of the input object
-        jclass clazz = env->GetObjectClass(resultObj);
-        // Get Field references
-        jfieldID totalCostField = env->GetFieldID(clazz, "totalCost", "D");
-        jfieldID iterationNumField =
-            env->GetFieldID(clazz, "iterationNum", "I");
-        // Set iteration num for result
-        env->SetIntField(resultObj, iterationNumField,
-                         result_train.get_iteration_count());
-        // Set cost for result
-        env->SetDoubleField(resultObj, totalCostField,
-                            result_train.get_objective_function_value());
-
-        homogenPtr centroidsPtr = std::make_shared<homogen_table>(
-            result_train.get_model().get_centroids());
-        saveShareHomogenPtrVector(centroidsPtr);
-        return (jlong)centroidsPtr.get();
-    } else {
-        return (jlong)0;
-    }
-}
-
-#ifdef CPU_GPU_PROFILE
-static jlong doKMeansGPUOrCPUOneAPICompute(
-    JNIEnv *env, jint rankId, jlong pNumTabData, jlong pNumTabCenters,
-    jint cluster_num, jdouble tolerance, jint iteration_num, jint executor_num,
-    const ccl::string &ipPort, cl::sycl::queue &queue, jobject resultObj) {
-    std::cout << "oneDAL (native): GPU/CPU compute start , rankid %ld "
-              << rankId << std::endl;
-    const bool isRoot = (rankId == ccl_root);
-    homogen_table htable =
-        *reinterpret_cast<const homogen_table *>(pNumTabData);
-    homogen_table centroids =
-        *reinterpret_cast<const homogen_table *>(pNumTabCenters);
-    const auto kmeans_desc = kmeans::descriptor<>()
-                                 .set_cluster_count(cluster_num)
-                                 .set_max_iteration_count(iteration_num)
-                                 .set_accuracy_threshold(tolerance);
-    auto comm = preview::spmd::make_communicator<preview::spmd::backend::ccl>(
-        queue, executor_num, rankId, ipPort);
-=======
->>>>>>> ee91e8b5
     kmeans::train_input local_input{htable, centroids};
     auto queue = getQueue(device);
     auto comm = preview::spmd::make_communicator<preview::spmd::backend::ccl>(
