--- conflicted
+++ resolved
@@ -37,10 +37,6 @@
 
 using namespace std;
 using namespace oneapi::dal;
-<<<<<<< HEAD
-
-=======
->>>>>>> ee91e8b5
 
 /*
  * Class:     com_intel_oneapi_dal_table_ColumnAccessor
