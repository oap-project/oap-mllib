--- conflicted
+++ resolved
@@ -38,18 +38,6 @@
 using namespace std;
 using namespace oneapi::dal;
 
-<<<<<<< HEAD
-typedef std::shared_ptr<table_metadata> metadataPtr;
-
-std::mutex mtx;
-std::vector<metadataPtr> cMetaVector;
-template <typename T> std::vector<std::shared_ptr<T>> cVector;
-
-static void saveShareMetaPtrVector(const metadataPtr &ptr) {
-       mtx.lock();
-       cMetaVector.push_back(ptr);
-       mtx.unlock();
-=======
 typedef std::shared_ptr<table_metadata> TableMetadataPtr;
 
 std::mutex g_mtx;
@@ -60,7 +48,6 @@
        g_mtx.lock();
        g_TableMetaDataVector.push_back(ptr);
        g_mtx.unlock();
->>>>>>> ee91e8b5
 }
 
 template <typename T>
