#!/usr/bin/env bash

# Copyright 2020 Intel Corporation
#
# Licensed under the Apache License, Version 2.0 (the "License");
# you may not use this file except in compliance with the License.
# You may obtain a copy of the License at
#
#     http://www.apache.org/licenses/LICENSE-2.0
#
# Unless required by applicable law or agreed to in writing, software
# distributed under the License is distributed on an "AS IS" BASIS,
# WITHOUT WARRANTIES OR CONDITIONS OF ANY KIND, either express or implied.
# See the License for the specific language governing permissions and
# limitations under the License.

WORK_DIR="$( cd $( dirname "${BASH_SOURCE[0]}" ) && pwd )"

DAAL_JAR=${ONEAPI_ROOT}/dal/latest/lib/onedal.jar

if [ ! -f "$DAAL_JAR" ]; then
    echo \$DAAL_JAR does not exist!
    exit 1
fi

if [[ ! -e "$SPARK_HOME" ]]; then
	echo \$SPARK_HOME does not exist!
    exit 1	
fi

javah -d $WORK_DIR/javah -classpath "$WORK_DIR/../../../target/classes:$DAAL_JAR:$SPARK_HOME/jars/*" -force \
    org.apache.spark.ml.util.OneCCL$ \
    org.apache.spark.ml.util.OneDAL$ \
    org.apache.spark.ml.clustering.KMeansDALImpl \
    org.apache.spark.ml.feature.PCADALImpl \
    org.apache.spark.ml.recommendation.ALSDALImpl \
<<<<<<< HEAD
    org.apache.spark.ml.regression.LinearRegressionDALImpl
=======
    org.apache.spark.ml.classification.NaiveBayesDALImpl \
>>>>>>> 756ee5e5
<|MERGE_RESOLUTION|>--- conflicted
+++ resolved
@@ -34,8 +34,5 @@
     org.apache.spark.ml.clustering.KMeansDALImpl \
     org.apache.spark.ml.feature.PCADALImpl \
     org.apache.spark.ml.recommendation.ALSDALImpl \
-<<<<<<< HEAD
-    org.apache.spark.ml.regression.LinearRegressionDALImpl
-=======
     org.apache.spark.ml.classification.NaiveBayesDALImpl \
->>>>>>> 756ee5e5
+    org.apache.spark.ml.regression.LinearRegressionDALImpl