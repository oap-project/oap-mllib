#!/usr/bin/env bash

WORK_DIR="$( cd $( dirname "${BASH_SOURCE[0]}" ) && pwd )"

DAAL_JAR=${ONEAPI_ROOT}/dal/latest/lib/onedal.jar

if [ ! -f "$DAAL_JAR" ]; then
    echo $DAAL_JAR does not exist!
    exit 1
fi

if [[ ! -e "$SPARK_HOME" ]]; then
	echo $SPARK_HOME does not exist!
    exit 1	
fi

javah -d $WORK_DIR/javah -classpath "$WORK_DIR/../../../target/classes:$DAAL_JAR:$SPARK_HOME/jars/*" -force \
    org.apache.spark.ml.util.OneCCL$ \
    org.apache.spark.ml.util.OneDAL$ \
    org.apache.spark.ml.clustering.KMeansDALImpl \
<<<<<<< HEAD
    org.apache.spark.ml.feature.PCADALImpl \
    org.apache.spark.ml.recommendation.ALSDALImpl
=======
    org.apache.spark.ml.feature.PCADALImpl
>>>>>>> 8ecbc51b
<|MERGE_RESOLUTION|>--- conflicted
+++ resolved
@@ -18,9 +18,5 @@
     org.apache.spark.ml.util.OneCCL$ \
     org.apache.spark.ml.util.OneDAL$ \
     org.apache.spark.ml.clustering.KMeansDALImpl \
-<<<<<<< HEAD
     org.apache.spark.ml.feature.PCADALImpl \
-    org.apache.spark.ml.recommendation.ALSDALImpl
-=======
-    org.apache.spark.ml.feature.PCADALImpl
->>>>>>> 8ecbc51b
+    org.apache.spark.ml.recommendation.ALSDALImpl