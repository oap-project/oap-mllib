--- conflicted
+++ resolved
@@ -12,20 +12,11 @@
 # See the License for the specific language governing permissions and
 # limitations under the License.
 
-<<<<<<< HEAD
-# CC := gcc
-# CXX := g++
-=======
->>>>>>> b556ead6
 CC := clang
 CXX := clang++
 RM := rm -rf
 
-<<<<<<< HEAD
-CFLAGS := -g -Wall -w -fsycl -fPIC -std=c++11
-=======
-CFLAGS := -g -Wall -Wno-deprecated-declarations -fPIC -std=c++11
->>>>>>> b556ead6
+CFLAGS := -g -Wall -Wno-deprecated-declarations -fPIC -std=c++11 -fsycl
 
 # The following paths setting works for self-built libs from source code
 # https://github.com/oneapi-src/oneCCL. If oneCCL package in oneAPI Toolkit is used,
@@ -39,24 +30,13 @@
 
 # Use static link if possible, TBB is only available as dynamic libs
 LIBS := -L${CCL_ROOT}/lib -lccl \
-<<<<<<< HEAD
         -L$(DAALROOT)/lib/intel64 -l:libonedal_core.a -l:libonedal_thread.a -l:libonedal_sycl.a \
         -L$(TBBROOT)/lib/lib/intel64/gcc4.8 -ltbb -ltbbmalloc \
         -lpthread -ldl -lOpenCL
-#        TODO: Add signal chaining support, should fix linking, package so and loading
-#        -L$(JAVA_HOME)/jre/lib/amd64 -ljsig
-
-CPP_SRCS += \
-./OneCCL.cpp ./OneDAL.cpp ./GPU.cpp ./KMeansDALImpl.cpp ./PCADALImpl.cpp ./ALSDALImpl.cpp ./ALSShuffle.cpp ./service.cpp ./error_handling.cpp
-
-OBJS += \
-./OneCCL.o ./OneDAL.o ./GPU.o ./KMeansDALImpl.o ./PCADALImpl.o ./ALSDALImpl.o ./ALSShuffle.o ./service.o ./error_handling.o
-=======
-        -L$(DAALROOT)/lib/intel64 -l:libdaal_core.a -l:libdaal_thread.a \
-        -L$(TBBROOT)/lib/intel64/gcc4.8 -ltbb -ltbbmalloc
 
 CPP_SRCS += \
   ./OneCCL.cpp ./OneDAL.cpp ./service.cpp ./error_handling.cpp \
+  ./GPU.cpp \
   ./KMeansDALImpl.cpp \
   ./PCADALImpl.cpp \
   ./ALSDALImpl.cpp ./ALSShuffle.cpp \
@@ -65,12 +45,12 @@
 
 OBJS += \
   ./OneCCL.o ./OneDAL.o ./service.o ./error_handling.o \
+  ./GPU.o \
   ./KMeansDALImpl.o \
   ./PCADALImpl.o \
   ./ALSDALImpl.o ./ALSShuffle.o \
   ./NaiveBayesDALImpl.o \
   ./LinearRegressionDALImpl.o
->>>>>>> b556ead6
 
 # Output Binary
 OUTPUT = ../../../target/libMLlibDAL.so
