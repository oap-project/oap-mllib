--- conflicted
+++ resolved
@@ -762,19 +762,6 @@
     return dataArch.getAsSharedPtr();
 }
 
-<<<<<<< HEAD
-compute_device getComputeDevice(size_t cComputeDevice) {
-    compute_device device;
-    switch (cComputeDevice) {
-    case 0:
-        device = compute_device::host;
-        break;
-    case 1:
-        device = compute_device::cpu;
-        break;
-    case 2:
-        device = compute_device::gpu;
-=======
 ComputeDevice getComputeDeviceByOrdinal(size_t computeDeviceOrdinal) {
     ComputeDevice device;
     switch (computeDeviceOrdinal) {
@@ -786,21 +773,17 @@
         break;
     case 2:
         device = ComputeDevice::gpu;
->>>>>>> e344cab1
         break;
     }
     return device;
 }
 
-<<<<<<< HEAD
-=======
 void saveHomogenTablePtrToVector(const HomogenTablePtr &ptr) {
     g_kmtx.lock();
     g_HomogenTablePtrVector.push_back(ptr);
     g_kmtx.unlock();
 }
 
->>>>>>> e344cab1
 #ifdef CPU_GPU_PRFILE
 NumericTablePtr homegenToSyclHomogen(NumericTablePtr ntHomogen) {
     int nRows = ntHomogen->getNumberOfRows();
