--- conflicted
+++ resolved
@@ -5,13 +5,8 @@
 using namespace daal::data_management;
 using namespace daal::services;
 
-<<<<<<< HEAD
-std::mutex kmtx;
-std::vector<homogenPtr> cVector;
-=======
 std::mutex g_kmtx;
 std::vector<HomogenTablePtr> g_HomogenTablePtrVector;
->>>>>>> ee91e8b5
 
 size_t readTextFile(const std::string &datasetFileName, daal::byte **data) {
     std::ifstream file(datasetFileName.c_str(),
@@ -783,17 +778,10 @@
     return device;
 }
 
-<<<<<<< HEAD
-void saveShareHomogenPtrVector(const homogenPtr &ptr) {
-    kmtx.lock();
-    cVector.push_back(ptr);
-    kmtx.unlock();
-=======
 void saveHomogenTablePtrToVector(const HomogenTablePtr &ptr) {
     g_kmtx.lock();
     g_HomogenTablePtrVector.push_back(ptr);
     g_kmtx.unlock();
->>>>>>> ee91e8b5
 }
 
 #ifdef CPU_GPU_PRFILE
