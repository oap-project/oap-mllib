/* file: service.h */
/*******************************************************************************
 * Copyright 2017-2020 Intel Corporation
 *
 * Licensed under the Apache License, Version 2.0 (the "License");
 * you may not use this file except in compliance with the License.
 * You may obtain a copy of the License at
 *
 *     http://www.apache.org/licenses/LICENSE-2.0
 *
 * Unless required by applicable law or agreed to in writing, software
 * distributed under the License is distributed on an "AS IS" BASIS,
 * WITHOUT WARRANTIES OR CONDITIONS OF ANY KIND, either express or implied.
 * See the License for the specific language governing permissions and
 * limitations under the License.
 *******************************************************************************/

/*
!  Content:
!    Auxiliary functions used in C++ samples
!******************************************************************************/

#pragma once

#ifdef CPU_GPU_PROFILE
#include <daal_sycl.h>
#else
#include <daal.h>
#endif

using namespace daal::data_management;

#include <algorithm>
#include <cstdarg>
#include <fstream>
#include <iomanip>
#include <iostream>
#include <mutex>
#include <queue>
#include <sstream>
#include <string>
#include <vector>

#include "error_handling.h"
#include "oneapi/dal/table/homogen.hpp"

using namespace oneapi::dal;

typedef double algorithmFpType;
typedef std::vector<daal::byte> ByteBuffer;
<<<<<<< HEAD
enum class compute_device { host, cpu, gpu };
=======
typedef std::shared_ptr<homogen_table> HomogenTablePtr;

enum class ComputeDevice { host, cpu, gpu };
const std::string ComputeDeviceString[] = {"HOST", "CPU", "GPU"};
>>>>>>> e344cab1

void printNumericTable(const NumericTablePtr &dataTable,
                       const char *message = "", size_t nPrintedRows = 0,
                       size_t nPrintedCols = 0, size_t interval = 10);
size_t serializeDAALObject(SerializationIface *pData, ByteBuffer &buffer);
SerializationIfacePtr deserializeDAALObject(daal::byte *buff, size_t length);
CSRNumericTable *createFloatSparseTable(const std::string &datasetFileName);
<<<<<<< HEAD
compute_device getComputeDevice(size_t cComputeDevice);
=======
ComputeDevice getComputeDeviceByOrdinal(size_t computeDeviceOrdinal);
void saveHomogenTablePtrToVector(const HomogenTablePtr &ptr);
>>>>>>> e344cab1

#ifdef CPU_GPU_PROFILE
NumericTablePtr homegenToSyclHomogen(NumericTablePtr ntHomogen);
#endif<|MERGE_RESOLUTION|>--- conflicted
+++ resolved
@@ -48,27 +48,19 @@
 
 typedef double algorithmFpType;
 typedef std::vector<daal::byte> ByteBuffer;
-<<<<<<< HEAD
-enum class compute_device { host, cpu, gpu };
-=======
 typedef std::shared_ptr<homogen_table> HomogenTablePtr;
 
 enum class ComputeDevice { host, cpu, gpu };
 const std::string ComputeDeviceString[] = {"HOST", "CPU", "GPU"};
->>>>>>> e344cab1
 
 void printNumericTable(const NumericTablePtr &dataTable,
                        const char *message = "", size_t nPrintedRows = 0,
                        size_t nPrintedCols = 0, size_t interval = 10);
 size_t serializeDAALObject(SerializationIface *pData, ByteBuffer &buffer);
 SerializationIfacePtr deserializeDAALObject(daal::byte *buff, size_t length);
-CSRNumericTable *createFloatSparseTable(const std::string &datasetFileName);
-<<<<<<< HEAD
-compute_device getComputeDevice(size_t cComputeDevice);
-=======
+CSRNumericTable *createFloatSparseTable(const std::string &datasetFileName)
 ComputeDevice getComputeDeviceByOrdinal(size_t computeDeviceOrdinal);
 void saveHomogenTablePtrToVector(const HomogenTablePtr &ptr);
->>>>>>> e344cab1
 
 #ifdef CPU_GPU_PROFILE
 NumericTablePtr homegenToSyclHomogen(NumericTablePtr ntHomogen);
