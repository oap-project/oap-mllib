--- conflicted
+++ resolved
@@ -1,14 +1,11 @@
 #include <iostream>
 #include <chrono>
-<<<<<<< HEAD
-=======
 
 #include <arpa/inet.h>
 #include <netinet/in.h>
 #include <sys/socket.h>
 #include <unistd.h>
 
->>>>>>> 8ecbc51b
 #include <oneapi/ccl.hpp>
 
 #include "org_apache_spark_ml_util_OneCCL__.h"
@@ -30,8 +27,6 @@
 
   auto t1 = std::chrono::high_resolution_clock::now();
 
-  auto t1 = std::chrono::high_resolution_clock::now();
-
   ccl::init();
 
   const char *str = env->GetStringUTFChars(ip_port, 0);
@@ -47,11 +42,7 @@
 
   auto t2 = std::chrono::high_resolution_clock::now();
   auto duration = std::chrono::duration_cast<std::chrono::seconds>( t2 - t1 ).count();
-<<<<<<< HEAD
-  std::cout << "oneCCL (native): init took " << duration << " secs" << std::endl;
-=======
   std::cerr << "OneCCL (native): init took " << duration << " secs" << std::endl;
->>>>>>> 8ecbc51b
 
   rank_id = getComm().rank();
   comm_size = getComm().size();
