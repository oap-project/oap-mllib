--- conflicted
+++ resolved
@@ -5,11 +5,7 @@
 jobs:
   local-test:
     name: Local Test for Units (CPU)
-<<<<<<< HEAD
     runs-on: ubuntu-20.04
-=======
-    runs-on: ubuntu-18.04
->>>>>>> e8cf6940
     steps:
       - uses: actions/checkout@v2
       - name: Set up JDK 1.8
@@ -31,31 +27,6 @@
         run: |
           ${{github.workspace}}/dev/ci/ci-local-dpc-test.sh
 
-<<<<<<< HEAD
-#cluster-test:
-#  name: Cluster Test for Examples (CPU)
-#  runs-on: ubuntu-18.04
-#  steps:
-#    - uses: actions/checkout@v2
-#    - name: Set up JDK 1.8
-#      uses: actions/setup-java@v1
-#      with:
-#        java-version: 1.8
-#    - name: Restore cached dependencies
-#      uses: actions/cache@v2
-#      with:
-#        path: |
-#          # /var/cache/apt/archives/*.deb
-#          ~/.m2/repository
-#          /opt/intel/oneapi
-#          ~/opt
-#        key: ${{ runner.os }}_spark-3.2.0_hadoop-3.2.0_oneapi-2022.1.2
-#        restore-keys: |
-#          ${{ runner.os }}-
-#    - name: Cluster Test
-#      run: |
-#        ${{github.workspace}}/dev/ci/ci-cluster-test.sh
-=======
 #  cluster-test:
 #    name: Cluster Test for Examples (CPU)
 #    runs-on: ubuntu-18.04
@@ -78,5 +49,4 @@
 #            ${{ runner.os }}-
 #      - name: Cluster Test
 #        run: |
-#          ${{github.workspace}}/dev/ci/ci-cluster-test.sh
->>>>>>> e8cf6940
+#          ${{github.workspace}}/dev/ci/ci-cluster-test.sh