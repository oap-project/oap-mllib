name: OAP MLlib Tests

on: [push, pull_request]

jobs:
  local-test-oneAPI_table:
    name: Local Test for Units (OneAPI Table)
    runs-on: ubuntu-20.04
    steps:
      - uses: actions/checkout@v2
      - name: Set up JDK 1.8
        uses: actions/setup-java@v1
        with:
          java-version: 1.8
      - name: Restore cached dependencies
        uses: actions/cache@v2
        with:
          path: |
            # /var/cache/apt/archives/*.deb
            ~/.m2/repository
            /opt/intel/oneapi
            ~/opt
          key: ${{ runner.os }}_spark-3.2.0_hadoop-3.2.0_oneapi-2022.1.2
          restore-keys: |
            ${{ runner.os }}-
      - name: Local Test
        run: |
          ${{github.workspace}}/dev/ci/ci-local-dpc-test.sh
  local-test-CPU:
    name: Local Test for Units (CPU)
    runs-on: ubuntu-20.04
    steps:
      - uses: actions/checkout@v2
      - name: Set up JDK 1.8
        uses: actions/setup-java@v1
        with:
          java-version: 1.8
      - name: Restore cached dependencies
        uses: actions/cache@v2
        with:
          path: |
            # /var/cache/apt/archives/*.deb
            ~/.m2/repository
            /opt/intel/oneapi
            ~/opt
          key: ${{ runner.os }}_spark-3.2.0_hadoop-3.2.0_oneapi-2022.1.2
          restore-keys: |
            ${{ runner.os }}-
      - name: Local Test
        run: |
<<<<<<< HEAD
          ${{github.workspace}}/dev/ci/ci-local-dpc-test.sh

=======
          ${{github.workspace}}/dev/ci/ci-local-test.sh
>>>>>>> 2a044b47
  cluster-test:
    if: ${{ false }}  # disable for now since CPU not supported in new oneAPI interfaces of oneDAL
    name: Cluster Test for Examples (CPU)
    runs-on: ubuntu-20.04
    steps:
      - uses: actions/checkout@v2
      - name: Set up JDK 1.8
        uses: actions/setup-java@v1
        with:
          java-version: 1.8
      - name: Restore cached dependencies
        uses: actions/cache@v2
        with:
          path: |
            # /var/cache/apt/archives/*.deb
            ~/.m2/repository
            /opt/intel/oneapi
            ~/opt
          key: ${{ runner.os }}_spark-3.2.0_hadoop-3.2.0_oneapi-2022.1.2
          restore-keys: |
            ${{ runner.os }}-
      - name: Cluster Test
        run: |
          ${{github.workspace}}/dev/ci/ci-cluster-test.sh<|MERGE_RESOLUTION|>--- conflicted
+++ resolved
@@ -48,12 +48,7 @@
             ${{ runner.os }}-
       - name: Local Test
         run: |
-<<<<<<< HEAD
-          ${{github.workspace}}/dev/ci/ci-local-dpc-test.sh
-
-=======
           ${{github.workspace}}/dev/ci/ci-local-test.sh
->>>>>>> 2a044b47
   cluster-test:
     if: ${{ false }}  # disable for now since CPU not supported in new oneAPI interfaces of oneDAL
     name: Cluster Test for Examples (CPU)
