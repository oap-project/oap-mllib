name: OAP MLlib Tests

on: [push, pull_request]

jobs:
  local-test-oneAPI_table:
    name: Local Test for Units (OneAPI Table)
    runs-on: ubuntu-20.04
    steps:
      - uses: actions/checkout@v3
      - name: Set up JDK 1.8
        uses: actions/setup-java@v1
        with:
          java-version: 1.8
      - name: Restore cached dependencies
        uses: actions/cache@v3
        with:
          path: |
            #/var/cache/apt/archives/*.deb
            ~/.m2/repository
            /opt/intel/oneapi
            ~/opt
          key: ${{ runner.os }}_spark-3.2.0_hadoop-3.2.0_oneapi-2023.0.0
          restore-keys: |
            ${{ runner.os }}-
      - name: Local Test
        run: |
          ${{github.workspace}}/dev/ci/ci-local-dpc-test.sh
  local-test-CPU:
    name: Local Test for Units (CPU)
    runs-on: ubuntu-20.04
    steps:
      - uses: actions/checkout@v3
      - name: Set up JDK 1.8
        uses: actions/setup-java@v1
        with:
          java-version: 1.8
      - name: Restore cached dependencies
        uses: actions/cache@v3
        with:
          path: |
            /var/cache/apt/archives/*.deb
            ~/.m2/repository
            /opt/intel/oneapi
            ~/opt
          key: ${{ runner.os }}_spark-3.2.0_hadoop-3.2.0_oneapi-2023.0.0
          restore-keys: |
            ${{ runner.os }}-
      - name: Local Test
        run: |
<<<<<<< HEAD
          ${{github.workspace}}/dev/ci/ci-local-dpc-test.sh

  cluster-test:
    if: ${{ false }}  # disable for now since CPU not supported in new oneAPI interfaces of oneDAL
    name: Cluster Test for Examples (CPU)
=======
          ${{github.workspace}}/dev/ci/ci-local-test.sh
  yarn-test:
    if: ${{ false }}  # disable for now
    name: Yarn Test for Examples (CPU)
>>>>>>> fccb3a20
    runs-on: ubuntu-20.04
    steps:
      - uses: actions/checkout@v3
      - name: Set up JDK 1.8
        uses: actions/setup-java@v1
        with:
          java-version: 1.8
      - name: Restore cached dependencies
        uses: actions/cache@v3
        with:
          path: |
            /var/cache/apt/archives/*.deb
            ~/.m2/repository
            /opt/intel/oneapi
            ~/opt
          key: ${{ runner.os }}_spark-3.2.0_hadoop-3.2.0_oneapi-2023.0.0
          restore-keys: |
            ${{ runner.os }}-
      - name: Cluster Test
        run: |
          ${{github.workspace}}/dev/ci/ci-yarn-test.sh
  standalone-test:
    name: Standalone Test for Examples (CPU)
    runs-on: ubuntu-20.04
    steps:
      - uses: actions/checkout@v3
      - name: Set up JDK 1.8
        uses: actions/setup-java@v1
        with:
          java-version: 1.8
      - name: Restore cached dependencies
        uses: actions/cache@v3
        with:
          path: |
            /var/cache/apt/archives/*.deb
            ~/.m2/repository
            /opt/intel/oneapi
            ~/opt
          key: ${{ runner.os }}_spark-3.2.0_hadoop-3.2.0_oneapi-2023.0.0
          restore-keys: |
            ${{ runner.os }}-
      - name: Cluster Test
        run: |
          ${{github.workspace}}/dev/ci/ci-standalone-test.sh<|MERGE_RESOLUTION|>--- conflicted
+++ resolved
@@ -48,18 +48,10 @@
             ${{ runner.os }}-
       - name: Local Test
         run: |
-<<<<<<< HEAD
-          ${{github.workspace}}/dev/ci/ci-local-dpc-test.sh
-
-  cluster-test:
-    if: ${{ false }}  # disable for now since CPU not supported in new oneAPI interfaces of oneDAL
-    name: Cluster Test for Examples (CPU)
-=======
           ${{github.workspace}}/dev/ci/ci-local-test.sh
   yarn-test:
     if: ${{ false }}  # disable for now
     name: Yarn Test for Examples (CPU)
->>>>>>> fccb3a20
     runs-on: ubuntu-20.04
     steps:
       - uses: actions/checkout@v3
