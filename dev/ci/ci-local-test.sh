--- conflicted
+++ resolved
@@ -13,7 +13,6 @@
 
 # Setup building envs
 source /opt/intel/oneapi/setvars.sh --ccl-configuration=cpu
-<<<<<<< HEAD
 echo $TBBROOT
 echo $CCL_ROOT
 echo $DAALROOT
@@ -22,8 +21,7 @@
 ls -ls /opt/intel/oneapi/ccl/2021.8.0/include/cpu
 ls -ls /opt/intel/oneapi/ccl/2021.8.0/include/cpu/oneapi/
 sudo find / -name ccl.hpp
-=======
->>>>>>> 2a044b47
+
 
 # Prepare lib resources
 cd $GITHUB_WORKSPACE/mllib-dal
