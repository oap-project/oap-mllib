#!/usr/bin/env bash

# exit when any command fails
set -e

# keep track of the last executed command
trap 'last_command=$current_command; current_command=$BASH_COMMAND' DEBUG
# echo an error message before exiting
trap 'echo "\"${last_command}\" command filed with exit code $?."' EXIT

# Install dependencies for building
$GITHUB_WORKSPACE/dev/install-build-deps-ubuntu.sh

# Setup building envs
source /opt/intel/oneapi/setvars.sh --ccl-configuration=cpu
<<<<<<< HEAD
echo $TBBROOT
echo $CCL_ROOT
echo $DAALROOT
=======
>>>>>>> 2a044b47

# Prepare lib resources
cd $GITHUB_WORKSPACE/mllib-dal
../dev/prepare-build-deps.sh
./build.sh -p CPU_ONLY_PROFILE -q

# Setup cluster
source $GITHUB_WORKSPACE/dev/test-cluster/setup-cluster.sh

# Setup OAP MLlib envs
cp $GITHUB_WORKSPACE/dev/test-cluster/env.sh $GITHUB_WORKSPACE/conf
cd $GITHUB_WORKSPACE/examples

# Copy examples data to HDFS
hadoop fs -copyFromLocal data /
hadoop fs -find /

echo "========================================="
echo "Cluster Testing with Spark Version: $SPARK_VERSION"
echo "========================================="

ldd $GITHUB_WORKSPACE/mllib-dal/src/main/resources/lib/libMLlibDAL.so

# Build and run all examples
./build-all-scala.sh
./run-all-scala.sh
#./run-all-pyspark.sh<|MERGE_RESOLUTION|>--- conflicted
+++ resolved
@@ -13,12 +13,10 @@
 
 # Setup building envs
 source /opt/intel/oneapi/setvars.sh --ccl-configuration=cpu
-<<<<<<< HEAD
 echo $TBBROOT
 echo $CCL_ROOT
 echo $DAALROOT
-=======
->>>>>>> 2a044b47
+
 
 # Prepare lib resources
 cd $GITHUB_WORKSPACE/mllib-dal
